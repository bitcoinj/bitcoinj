--- conflicted
+++ resolved
@@ -54,15 +54,9 @@
 
     <dependencies>
         <dependency>
-<<<<<<< HEAD
-            <groupId>com.google</groupId>
-            <artifactId>bitcoinj</artifactId>
-            <version>0.11</version>
-=======
             <groupId>org.bitcoinj</groupId>
             <artifactId>bitcoinj-core</artifactId>
             <version>0.12.2</version>
->>>>>>> e6372c5d
         </dependency>
         <dependency>
             <groupId>org.slf4j</groupId>
@@ -72,11 +66,7 @@
         <dependency>
             <groupId>com.google.guava</groupId>
             <artifactId>guava</artifactId>
-<<<<<<< HEAD
-            <version>13.0.1</version>
-=======
             <version>16.0.1</version>
->>>>>>> e6372c5d
         </dependency>
         <!-- Native Mac skin (there's also AeroFX, MetroFX, etc)
         <dependency>
