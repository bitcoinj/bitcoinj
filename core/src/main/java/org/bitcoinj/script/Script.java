--- conflicted
+++ resolved
@@ -608,20 +608,16 @@
             // scriptSig is empty
             // witness: <sig> <pubKey>
             int compressedPubKeySize = 33;
-<<<<<<< HEAD
-            return SIG_SIZE + (pubKey != null ? pubKey.getPubKey().length : compressedPubKeySize);
-        } else if(ScriptPattern.isP2TR(this)) {
-            // scriptSig is empty
-            // witness: <sig>
-            return 65;
-=======
             int publicKeyLength = pubKey != null ? pubKey.getPubKey().length : compressedPubKeySize;
             return VarInt.sizeOf(2) // number of witness pushes
                     + VarInt.sizeOf(SIG_SIZE) // size of signature push
                     + SIG_SIZE // signature push
                     + VarInt.sizeOf(publicKeyLength) // size of pubKey push
                     + publicKeyLength; // pubKey push
->>>>>>> 4ea8546c
+        } else if(ScriptPattern.isP2TR(this)) {
+            // scriptSig is empty
+            // witness: <sig>
+            return 65; //TODO add support for more complex P2TR inputs and their size calculation
         } else {
             throw new IllegalStateException("Unsupported script type");
         }
