<?xml version="1.0" encoding="UTF-8"?>
<!--
  ~ Copyright 2012 Google Inc.
  ~
  ~ Licensed under the Apache License, Version 2.0 (the "License");
  ~ you may not use this file except in compliance with the License.
  ~ You may obtain a copy of the License at
  ~
  ~    http://www.apache.org/licenses/LICENSE-2.0
  ~
  ~ Unless required by applicable law or agreed to in writing, software
  ~ distributed under the License is distributed on an "AS IS" BASIS,
  ~ WITHOUT WARRANTIES OR CONDITIONS OF ANY KIND, either express or implied.
  ~ See the License for the specific language governing permissions and
  ~ limitations under the License.
  -->

<project xmlns="http://maven.apache.org/POM/4.0.0"
         xmlns:xsi="http://www.w3.org/2001/XMLSchema-instance"
         xsi:schemaLocation="http://maven.apache.org/POM/4.0.0 http://maven.apache.org/xsd/maven-4.0.0.xsd">
    <modelVersion>4.0.0</modelVersion>
    <parent>
        <groupId>org.bitcoinj</groupId>
        <artifactId>bitcoinj-parent</artifactId>
<<<<<<< HEAD
        <version>0.11.2</version>
=======
        <version>0.12.2</version>
>>>>>>> e6372c5d
    </parent>

    <artifactId>bitcoinj-core</artifactId>

    <name>bitcoinj</name>
    <description>A Java Bitcoin library</description>

    <packaging>jar</packaging>

    <url>https://bitcoinj.github.io</url>

    <licenses>
        <license>
            <name>The Apache Software License, Version 2.0</name>
            <url>http://www.apache.org/licenses/LICENSE-2.0.txt</url>
            <distribution>repo</distribution>
        </license>
    </licenses>

    <!-- Dummy block to make Maven Central happy: authors list is in AUTHORS -->
    <developers>
        <developer>
            <name>The bitcoinj team</name>
            <email>bitcoinj@googlegroups.com</email>
        </developer>
    </developers>

    <profiles>
        <profile>
            <id>update-protobuf</id>
            <activation>
                <property>
                    <name>updateProtobuf</name>
                    <value>true</value>
                </property>
            </activation>
            <build>
                <plugins>
                    <plugin>
                        <artifactId>maven-antrun-plugin</artifactId>
                        <executions>
                            <execution>
                                <id>compile-protoc</id>
                                <phase>generate-sources</phase>
                                <configuration>
                                    <tasks>
                                        <path id="proto.path">
                                            <fileset dir="src">
                                                <include name="**/*.proto"/>
                                            </fileset>
                                        </path>
                                        <pathconvert pathsep=" " property="proto.files" refid="proto.path"/>
                                        <exec executable="protoc" failonerror="true">
                                            <arg value="--java_out=${project.basedir}/src/main/java"/>
                                            <arg value="-I${project.basedir}/src"/>
                                            <arg line="${proto.files}"/>
                                        </exec>
                                    </tasks>
                                </configuration>
                                <goals>
                                    <goal>run</goal>
                                </goals>
                            </execution>
                        </executions>
                    </plugin>
                </plugins>
            </build>
        </profile>
    </profiles>

    <build>
        <plugins>
            <plugin>
                <artifactId>maven-compiler-plugin</artifactId>
                <configuration>
                    <source>1.6</source>
                    <target>1.6</target>
                </configuration>
            </plugin>

            <!-- Generate source and javadoc jars: Maven Central requires this -->
            <plugin>
                <groupId>org.apache.maven.plugins</groupId>
                <artifactId>maven-source-plugin</artifactId>
                <executions>
                    <execution>
                        <id>attach-sources</id>
                        <phase>verify</phase>
                        <goals>
                            <goal>jar-no-fork</goal>
                        </goals>
                    </execution>
                </executions>
            </plugin>

            <plugin>
                <groupId>org.apache.maven.plugins</groupId>
                <artifactId>maven-javadoc-plugin</artifactId>
                <version>2.9.1</version>
                <executions>
                    <execution>
                        <id>attach-javadocs</id>
                        <goals>
                            <goal>jar</goal>
                        </goals>
                    </execution>
                </executions>
                <configuration>
                    <detectLinks/>
                    <links>
                        <link>http://docs.guava-libraries.googlecode.com/git-history/release/javadoc/</link>
                    </links>
                    <detectJavaApiLink/>
                </configuration>
            </plugin>

            <!-- Verify the dependency chain: see https://github.com/gary-rowe/BitcoinjEnforcerRules for
               more information on this.
            -->
            <plugin>
                <groupId>org.apache.maven.plugins</groupId>
                <artifactId>maven-enforcer-plugin</artifactId>
                <executions>
                    <execution>
                        <id>enforce</id>
                        <phase>verify</phase>
                        <goals>
                            <goal>enforce</goal>
                        </goals>
                        <configuration>
                            <rules>
                                <DependencyConvergence/>
                                <digestRule implementation="uk.co.froot.maven.enforcer.DigestRule">

                                    <!-- Create a snapshot to build the list of URNs below -->
                                    <buildSnapshot>true</buildSnapshot>

                                    <!-- List of required hashes -->
                                    <!-- Format is URN of groupId:artifactId:version:type:classifier:scope:hash -->
                                    <!-- classifier is "null" if not present -->
                                    <urns>
<<<<<<< HEAD
                                        <urn>com.google.code.findbugs:jsr305:1.3.9:jar:null:compile:40719ea6961c0cb6afaeb6a921eaa1f6afd4cfdf</urn>
                                        <urn>com.google.guava:guava:13.0.1:jar:null:compile:0d6f22b1e60a2f1ef99e22c9f5fde270b2088365</urn>
=======
                                        <urn>org.bitcoinj:orchid:1.0:jar:null:compile:bd98285f39f88875bb91bde940d6ca2d020edaa4</urn>
                                        <urn>cglib:cglib-nodep:2.2:jar:null:test:59afed7ab65e7ec6585d5bc60556c3cbd203532b</urn>
                                        <urn>com.google.code.findbugs:jsr305:2.0.1:jar:null:compile:516c03b21d50a644d538de0f0369c620989cd8f0</urn>
                                        <urn>com.google.guava:guava:16.0.1:jar:null:compile:5fa98cd1a63c99a44dd8d3b77e4762b066a5d0c5</urn>
>>>>>>> e6372c5d
                                        <urn>com.google.protobuf:protobuf-java:2.5.0:jar:null:compile:a10732c76bfacdbd633a7eb0f7968b1059a65dfa</urn>
                                        <urn>com.h2database:h2:1.3.167:jar:null:compile:d3867d586f087e53eb12fc65e5693d8ee9a5da17</urn>
                                        <urn>com.lambdaworks:scrypt:1.4.0:jar:null:compile:906506b74f30c8c20bccd9ed4a11112d8941fe87</urn>
                                        <urn>com.madgag.spongycastle:core:1.51.0.0:jar:null:compile:0f642963312ea0e615ad65f28adc5a5b3a2a0862</urn>
                                        <urn>junit:junit:4.11:jar:null:test:4e031bb61df09069aeb2bffb4019e7a5034a4ee0</urn>
                                        <urn>net.jcip:jcip-annotations:1.0:jar:null:compile:afba4942caaeaf46aab0b976afd57cc7c181467e</urn>
<<<<<<< HEAD
                                        <urn>org.slf4j:slf4j-api:1.7.5:jar:null:compile:6b262da268f8ad9eff941b25503a9198f0a0ac93</urn>
                                        <urn>org.slf4j:slf4j-jdk14:1.7.5:jar:null:runtime:33cf4abac351aa45dd130d31a1e7e33fbbba4762</urn>
=======
                                        <urn>org.apache.maven.plugins:maven-clean-plugin:2.5:maven-plugin:null:runtime:75653decaefa85ca8114ff3a4f869bb2ee6d605d</urn>
                                        <urn>org.apache.maven.plugins:maven-compiler-plugin:3.1:maven-plugin:null:runtime:9977a8d04e75609cf01badc4eb6a9c7198c4c5ea</urn>
                                        <urn>org.apache.maven.plugins:maven-dependency-plugin:2.8:maven-plugin:null:runtime:04c8dedf3d9b2a3f45f3daa93e11ca547d2063ca</urn>
                                        <urn>org.apache.maven.plugins:maven-deploy-plugin:2.7:maven-plugin:null:runtime:6dadfb75679ca010b41286794f737088ebfe12fd</urn>
                                        <urn>org.apache.maven.plugins:maven-enforcer-plugin:1.2:maven-plugin:null:runtime:6b755a9a0d618f8f57c0b5c4a0737a012e710a46</urn>
                                        <urn>org.apache.maven.plugins:maven-install-plugin:2.5.1:maven-plugin:null:runtime:b6f5a4b621b9c26699c8deadb20fdc35ce568e35</urn>
                                        <urn>org.apache.maven.plugins:maven-jar-plugin:2.5:maven-plugin:null:runtime:344d667f5ec8b90d03d698d096a1147672fc522f</urn>
                                        <urn>org.apache.maven.plugins:maven-resources-plugin:2.6:maven-plugin:null:runtime:dd093ff6a4b680eae7ae83b5ab04310249fc6590</urn>
                                        <urn>org.apache.maven.plugins:maven-shade-plugin:2.3:maven-plugin:null:runtime:d136adc7abccc9c12adcad6ae7a9bc51b2b7184b</urn>
                                        <urn>org.apache.maven.plugins:maven-site-plugin:3.3:maven-plugin:null:runtime:77ba1752b1ac4c4339d6f11554800960a56a4ae1</urn>
                                        <urn>org.apache.maven.plugins:maven-source-plugin:2.1.2:maven-plugin:null:runtime:35154aa8e6e0e84c2b5c10c3d5220d65670ba984</urn>
                                        <urn>org.apache.maven.plugins:maven-surefire-plugin:2.12.4:maven-plugin:null:runtime:2b435f7f77777d2e62354fdc690da3f1dc47a26b</urn>
                                        <urn>org.codehaus.mojo:cobertura-maven-plugin:2.6:maven-plugin:null:runtime:5204735a0642b42f5647d8ec876d4301e328c0d5</urn>
                                        <urn>org.easymock:easymock:3.0:jar:null:test:f28a4c31c330f95c9acbf1108cea19952b5c496f</urn>
                                        <urn>org.hamcrest:hamcrest-core:1.3:jar:null:test:42a25dc3219429f0e5d060061f71acb49bf010a0</urn>
                                        <urn>org.objenesis:objenesis:1.2:jar:null:test:bfcb0539a071a4c5a30690388903ac48c0667f2a</urn>
                                        <urn>org.slf4j:slf4j-api:1.7.6:jar:null:compile:562424e36df3d2327e8e9301a76027fca17d54ea</urn>
                                        <urn>org.slf4j:slf4j-jdk14:1.7.6:jar:null:test:1a3301a32ea7d90c3d33e9d60edbfdc9589fc748</urn>
                                        <url>com.fasterxml.jackson.core:jackson-databind:2.4.2:jar:null:test:8e31266a272ad25ac4c089734d93e8d811652c1f</url>
                                        <url>com.fasterxml.jackson.core:jackson-core:2.4.2:jar:null:test:ceb72830d95c512b4b300a38f29febc85bdf6e4b</url>
                                        <url>com.fasterxml.jackson.core:jackson-annotations:2.4.2:jar:null:test:6bb52af09372d5064206d47d7887d41671f00f7d</url>
>>>>>>> e6372c5d
                                        <!-- A check for the rules themselves -->
                                        <urn>uk.co.froot.maven.enforcer:digest-enforcer-rules:0.0.1:jar:null:runtime:16a9e04f3fe4bb143c42782d07d5faf65b32106f</urn>
                                    </urns>
                                </digestRule>
                            </rules>
                        </configuration>
                    </execution>
                </executions>

                <!-- Ensure we download the enforcer rules -->
                <dependencies>
                    <dependency>
                        <groupId>uk.co.froot.maven.enforcer</groupId>
                        <artifactId>digest-enforcer-rules</artifactId>
                        <version>0.0.1</version>
                    </dependency>
                </dependencies>

            </plugin>

            <plugin>
                <groupId>org.apache.maven.plugins</groupId>
                <artifactId>maven-shade-plugin</artifactId>
                <executions>
                    <!-- Create the bundled JAR, it's easier for some people -->
                    <execution>
                        <phase>package</phase>
                        <goals>
                            <goal>shade</goal>
                        </goals>
                        <configuration>
                            <minimizeJar>false</minimizeJar>
                            <filters>
                                <filter>
                                    <!-- exclude signatures, the bundling process breaks them for some reason -->
                                    <artifact>*:*</artifact>
                                    <excludes>
                                        <exclude>META-INF/*.SF</exclude>
                                        <exclude>META-INF/*.DSA</exclude>
                                        <exclude>META-INF/*.RSA</exclude>
                                    </excludes>
                                </filter>
                            </filters>
                            <shadedArtifactAttached>true</shadedArtifactAttached>
                            <shadedClassifierName>bundled</shadedClassifierName>
                        </configuration>
                    </execution>
                </executions>
            </plugin>

            <!-- Create a bundled executable test jar that runs the regtester/pulltester.
                 The comparison tool is kind of messy and badly needs a seriously refactoring.
                 It depends on classes which are only in the test tree so we must do some
                 Maven kung fu here to create a bundle of it, as I couldn't make Maven Shade
                 do bundling on the test jar for some reason. Maven kind of sucks ...
              -->
            <plugin>
                <groupId>org.apache.maven.plugins</groupId>
                <artifactId>maven-dependency-plugin</artifactId>
                <executions>
                    <execution>
                        <id>unzip-lib</id>
                        <phase>package</phase>
                        <goals>
                            <goal>unpack</goal>
                        </goals>
                        <configuration>
                            <overWriteReleases>false</overWriteReleases>
                            <overWriteSnapshots>false</overWriteSnapshots>
                            <overWriteIfNewer>true</overWriteIfNewer>
                            <artifactItems>
                                <artifactItem>
                                    <outputDirectory>target/test-classes/</outputDirectory>
                                    <groupId>org.bitcoinj</groupId>
                                    <artifactId>bitcoinj-core</artifactId>
                                    <version>${project.version}</version>
                                </artifactItem>
                            </artifactItems>
                        </configuration>
                    </execution>
                    <execution>
                        <id>unzip-deps</id>
                        <phase>package</phase>
                        <goals>
                            <goal>unpack-dependencies</goal>
                        </goals>
                        <configuration>
                            <outputDirectory>target/test-classes/</outputDirectory>
                            <overWriteReleases>false</overWriteReleases>
                            <overWriteSnapshots>false</overWriteSnapshots>
                            <overWriteIfNewer>true</overWriteIfNewer>
                        </configuration>
                    </execution>
                </executions>
            </plugin>
            <plugin>
                <groupId>org.apache.maven.plugins</groupId>
                <artifactId>maven-jar-plugin</artifactId>
                <executions>
                    <execution>
                        <phase>package</phase>
                        <goals>
                            <goal>test-jar</goal>
                        </goals>
                        <configuration>
                            <archive>
                                <manifest>
                                    <mainClass>org.bitcoinj.core.BitcoindComparisonTool</mainClass>
                                    <addClasspath>false</addClasspath>
                                </manifest>
                            </archive>
                            <finalName>pull</finalName>    <!-- becomes pull-tests.jar on disk (hacky) -->
                            <excludes>
                                <exclude>META-INF/*.SF</exclude>
                                <exclude>META-INF/*.DSA</exclude>
                                <exclude>META-INF/*.RSA</exclude>
                            </excludes>
                        </configuration>
                    </execution>
                </executions>
            </plugin>
        </plugins>
    </build>

    <dependencies>
        <dependency>
            <groupId>junit</groupId>
            <artifactId>junit</artifactId>
            <version>4.11</version>
            <scope>test</scope>
        </dependency>
        <dependency>
            <groupId>org.easymock</groupId>
            <artifactId>easymock</artifactId>
            <version>3.0</version>
            <scope>test</scope>
        </dependency>
        <!-- bitcoinj consumers are expected to provide their own SLF4J adapters
             such as logback, slf4j-log4j12, slf4j-jcl and so on
             see http://www.slf4j.org/faq.html -->
        <dependency>
            <groupId>org.slf4j</groupId>
            <artifactId>slf4j-jdk14</artifactId>
            <version>1.7.6</version>
            <scope>test</scope>
        </dependency>
        <dependency>
            <groupId>com.fasterxml.jackson.core</groupId>
            <artifactId>jackson-databind</artifactId>
            <version>2.4.2</version>
            <scope>test</scope>
        </dependency>
        <dependency>
            <groupId>com.h2database</groupId>
            <artifactId>h2</artifactId>
            <version>1.3.167</version>
            <optional>true</optional>
        </dependency>
        <dependency>
            <groupId>com.madgag.spongycastle</groupId>
            <artifactId>core</artifactId>
            <version>1.51.0.0</version>
        </dependency>
        <dependency>
            <groupId>com.google.protobuf</groupId>
            <artifactId>protobuf-java</artifactId>
            <version>2.5.0</version>
        </dependency>
        <dependency>
            <groupId>com.google.guava</groupId>
            <artifactId>guava</artifactId>
            <version>16.0.1</version>
        </dependency>
        <dependency>
            <groupId>com.google.code.findbugs</groupId>
            <artifactId>jsr305</artifactId>
            <version>2.0.1</version>
        </dependency>
        <dependency>
            <groupId>net.jcip</groupId>
            <artifactId>jcip-annotations</artifactId>
            <version>1.0</version>
        </dependency>
        <dependency>
            <groupId>com.lambdaworks</groupId>
            <artifactId>scrypt</artifactId>
            <version>1.4.0</version>
        </dependency>

        <!-- Add in to test/use Postgres blockstore -->
        <!--
        <dependency>
          <groupId>postgresql</groupId>
          <artifactId>postgresql</artifactId>
          <version>9.1-901.jdbc4</version>
        </dependency>
        -->
        <dependency>
            <groupId>org.bitcoinj</groupId>
            <artifactId>orchid</artifactId>
            <version>1.0</version>
        </dependency>
    </dependencies>

</project><|MERGE_RESOLUTION|>--- conflicted
+++ resolved
@@ -22,11 +22,7 @@
     <parent>
         <groupId>org.bitcoinj</groupId>
         <artifactId>bitcoinj-parent</artifactId>
-<<<<<<< HEAD
-        <version>0.11.2</version>
-=======
         <version>0.12.2</version>
->>>>>>> e6372c5d
     </parent>
 
     <artifactId>bitcoinj-core</artifactId>
@@ -168,25 +164,16 @@
                                     <!-- Format is URN of groupId:artifactId:version:type:classifier:scope:hash -->
                                     <!-- classifier is "null" if not present -->
                                     <urns>
-<<<<<<< HEAD
-                                        <urn>com.google.code.findbugs:jsr305:1.3.9:jar:null:compile:40719ea6961c0cb6afaeb6a921eaa1f6afd4cfdf</urn>
-                                        <urn>com.google.guava:guava:13.0.1:jar:null:compile:0d6f22b1e60a2f1ef99e22c9f5fde270b2088365</urn>
-=======
                                         <urn>org.bitcoinj:orchid:1.0:jar:null:compile:bd98285f39f88875bb91bde940d6ca2d020edaa4</urn>
                                         <urn>cglib:cglib-nodep:2.2:jar:null:test:59afed7ab65e7ec6585d5bc60556c3cbd203532b</urn>
                                         <urn>com.google.code.findbugs:jsr305:2.0.1:jar:null:compile:516c03b21d50a644d538de0f0369c620989cd8f0</urn>
                                         <urn>com.google.guava:guava:16.0.1:jar:null:compile:5fa98cd1a63c99a44dd8d3b77e4762b066a5d0c5</urn>
->>>>>>> e6372c5d
                                         <urn>com.google.protobuf:protobuf-java:2.5.0:jar:null:compile:a10732c76bfacdbd633a7eb0f7968b1059a65dfa</urn>
                                         <urn>com.h2database:h2:1.3.167:jar:null:compile:d3867d586f087e53eb12fc65e5693d8ee9a5da17</urn>
                                         <urn>com.lambdaworks:scrypt:1.4.0:jar:null:compile:906506b74f30c8c20bccd9ed4a11112d8941fe87</urn>
                                         <urn>com.madgag.spongycastle:core:1.51.0.0:jar:null:compile:0f642963312ea0e615ad65f28adc5a5b3a2a0862</urn>
                                         <urn>junit:junit:4.11:jar:null:test:4e031bb61df09069aeb2bffb4019e7a5034a4ee0</urn>
                                         <urn>net.jcip:jcip-annotations:1.0:jar:null:compile:afba4942caaeaf46aab0b976afd57cc7c181467e</urn>
-<<<<<<< HEAD
-                                        <urn>org.slf4j:slf4j-api:1.7.5:jar:null:compile:6b262da268f8ad9eff941b25503a9198f0a0ac93</urn>
-                                        <urn>org.slf4j:slf4j-jdk14:1.7.5:jar:null:runtime:33cf4abac351aa45dd130d31a1e7e33fbbba4762</urn>
-=======
                                         <urn>org.apache.maven.plugins:maven-clean-plugin:2.5:maven-plugin:null:runtime:75653decaefa85ca8114ff3a4f869bb2ee6d605d</urn>
                                         <urn>org.apache.maven.plugins:maven-compiler-plugin:3.1:maven-plugin:null:runtime:9977a8d04e75609cf01badc4eb6a9c7198c4c5ea</urn>
                                         <urn>org.apache.maven.plugins:maven-dependency-plugin:2.8:maven-plugin:null:runtime:04c8dedf3d9b2a3f45f3daa93e11ca547d2063ca</urn>
@@ -208,7 +195,6 @@
                                         <url>com.fasterxml.jackson.core:jackson-databind:2.4.2:jar:null:test:8e31266a272ad25ac4c089734d93e8d811652c1f</url>
                                         <url>com.fasterxml.jackson.core:jackson-core:2.4.2:jar:null:test:ceb72830d95c512b4b300a38f29febc85bdf6e4b</url>
                                         <url>com.fasterxml.jackson.core:jackson-annotations:2.4.2:jar:null:test:6bb52af09372d5064206d47d7887d41671f00f7d</url>
->>>>>>> e6372c5d
                                         <!-- A check for the rules themselves -->
                                         <urn>uk.co.froot.maven.enforcer:digest-enforcer-rules:0.0.1:jar:null:runtime:16a9e04f3fe4bb143c42782d07d5faf65b32106f</urn>
                                     </urns>
