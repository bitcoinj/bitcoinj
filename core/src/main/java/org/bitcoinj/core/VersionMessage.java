--- conflicted
+++ resolved
@@ -45,11 +45,7 @@
 public class VersionMessage extends Message {
 
     /** The version of this library release, as a string. */
-<<<<<<< HEAD
-    public static final String BITCOINJ_VERSION = "0.16.1";
-=======
     public static final String BITCOINJ_VERSION = "0.17-SNAPSHOT";
->>>>>>> 6ce061c9
     /** The value that is prepended to the subVer field of this application. */
     public static final String LIBRARY_SUBVER = "/bitcoinj:" + BITCOINJ_VERSION + "/";
 
