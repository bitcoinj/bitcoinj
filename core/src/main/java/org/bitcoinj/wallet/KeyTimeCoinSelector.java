--- conflicted
+++ resolved
@@ -68,14 +68,10 @@
                 if (ScriptPattern.isP2PK(scriptPubKey)) {
                     controllingKey = wallet.findKeyFromPubKey(ScriptPattern.extractKeyFromP2PK(scriptPubKey));
                 } else if (ScriptPattern.isP2PKH(scriptPubKey)) {
-<<<<<<< HEAD
-                    controllingKey = wallet.findKeyFromPubKeyHash(ScriptPattern.extractHashFromP2PKH(scriptPubKey), Script.ScriptType.P2PKH);
+                    controllingKey = wallet.findKeyFromPubKeyHash(ScriptPattern.extractHashFromP2PKH(scriptPubKey), ScriptType.P2PKH);
                     if (controllingKey == null) {
-                        controllingKey = wallet.findKeyFromPubKeyHash(ScriptPattern.extractHashFromP2PKH(scriptPubKey), Script.ScriptType.P2WPKH);
+                        controllingKey = wallet.findKeyFromPubKeyHash(ScriptPattern.extractHashFromP2PKH(scriptPubKey), ScriptType.P2WPKH);
                     }
-=======
-                    controllingKey = wallet.findKeyFromPubKeyHash(ScriptPattern.extractHashFromP2PKH(scriptPubKey), ScriptType.P2PKH);
->>>>>>> 6ce061c9
                 } else if (ScriptPattern.isP2WPKH(scriptPubKey)) {
                     controllingKey = wallet.findKeyFromPubKeyHash(ScriptPattern.extractHashFromP2WH(scriptPubKey), ScriptType.P2WPKH);
                 } else {
