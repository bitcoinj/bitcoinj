--- conflicted
+++ resolved
@@ -101,11 +101,7 @@
      */
     public H2FullPrunedBlockStore(NetworkParameters params, String dbName, int fullStoreDepth)
             throws BlockStoreException {
-<<<<<<< HEAD
-        this(params, dbName + ";create=true;LOCK_TIMEOUT=60000;DB_CLOSE_ON_EXIT=FALSE", null, null, fullStoreDepth);
-=======
         this(params, dbName, null, null, fullStoreDepth);
->>>>>>> 6230d01e
     }
 
     /**
