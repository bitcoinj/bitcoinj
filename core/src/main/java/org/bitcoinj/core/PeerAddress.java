--- conflicted
+++ resolved
@@ -199,6 +199,11 @@
                         addr = null;
                         break;
                     case I2P:
+                        if (addrLen != 32)
+                            throw new ProtocolException("invalid length of I2P address: " + addrLen);
+                        hostname = BASE32.encode(addrBytes).replace("=","") + ".b32.i2p";
+                        addr = null;
+                        break;
                     case CJDNS:
                         // ignore unimplemented network IDs for now
                         addr = null;
@@ -308,7 +313,6 @@
         return buf;
     }
 
-<<<<<<< HEAD
     /**
      * Allocates a byte array and writes this peer address into it, using a given protocol variant. The variant can be
      * 1 ({@link AddressV1Message}) or 2 ({@link AddressV2Message}).
@@ -350,73 +354,6 @@
                     size += Buffers.lengthPrefixedBytesSize(onionAddress);
                 } else {
                     throw new IllegalStateException();
-=======
-    @Override
-    protected void parse() throws ProtocolException {
-        int protocolVersion = serializer.getProtocolVersion();
-        if (protocolVersion < 0 || protocolVersion > 2)
-            throw new IllegalStateException("invalid protocolVersion: " + protocolVersion);
-
-        length = 0;
-        if (protocolVersion >= 1) {
-            time = readUint32();
-            length += 4;
-        } else {
-            time = -1;
-        }
-        if (protocolVersion == 2) {
-            VarInt servicesVarInt = readVarInt();
-            length += servicesVarInt.getSizeInBytes();
-            services = BigInteger.valueOf(servicesVarInt.longValue());
-            int networkId = readByte();
-            length += 1;
-            byte[] addrBytes = readByteArray();
-            int addrLen = addrBytes.length;
-            length += VarInt.sizeOf(addrLen) + addrLen;
-            Optional<NetworkId> id = NetworkId.of(networkId);
-            if (id.isPresent()) {
-                switch(id.get()) {
-                    case IPV4:
-                        if (addrLen != 4)
-                            throw new ProtocolException("invalid length of IPv4 address: " + addrLen);
-                        addr = getByAddress(addrBytes);
-                        hostname = null;
-                        break;
-                    case IPV6:
-                        if (addrLen != 16)
-                            throw new ProtocolException("invalid length of IPv6 address: " + addrLen);
-                        addr = getByAddress(addrBytes);
-                        hostname = null;
-                        break;
-                    case TORV2:
-                        if (addrLen != 10)
-                            throw new ProtocolException("invalid length of TORv2 address: " + addrLen);
-                        hostname = BASE32.encode(addrBytes) + ".onion";
-                        addr = null;
-                        break;
-                    case TORV3:
-                        if (addrLen != 32)
-                            throw new ProtocolException("invalid length of TORv3 address: " + addrLen);
-                        byte torVersion = 0x03;
-                        byte[] onionAddress = new byte[35];
-                        System.arraycopy(addrBytes, 0, onionAddress, 0, 32);
-                        System.arraycopy(onionChecksum(addrBytes, torVersion), 0, onionAddress, 32, 2);
-                        onionAddress[34] = torVersion;
-                        hostname = BASE32.encode(onionAddress) + ".onion";
-                        addr = null;
-                        break;
-                    case I2P:
-                        if (addrLen != 32)
-                            throw new ProtocolException("invalid length of I2P address: " + addrLen);
-                        hostname = BASE32.encode(addrBytes).replace("=","") + ".b32.i2p";
-                        addr = null;
-                        break;
-                    case CJDNS:
-                        // ignore unimplemented network IDs for now
-                        addr = null;
-                        hostname = null;
-                        break;
->>>>>>> c0ba6a9f
                 }
             } else {
                 throw new IllegalStateException();
