--- conflicted
+++ resolved
@@ -39,10 +39,7 @@
         try {
             Address destination = new Address(Main.params, address.getText());
             Wallet.SendRequest req = Wallet.SendRequest.emptyWallet(destination);
-<<<<<<< HEAD
-=======
             req.aesKey = aesKey;
->>>>>>> e6372c5d
             sendResult = Main.bitcoin.wallet().sendCoins(req);
             Futures.addCallback(sendResult.broadcastComplete, new FutureCallback<Transaction>() {
                 @Override
