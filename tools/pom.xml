--- conflicted
+++ resolved
@@ -21,11 +21,7 @@
   <parent>
     <groupId>org.bitcoinj</groupId>
     <artifactId>bitcoinj-parent</artifactId>
-<<<<<<< HEAD
-    <version>0.11.2</version>
-=======
     <version>0.12.2</version>
->>>>>>> e6372c5d
   </parent>
   <modelVersion>4.0.0</modelVersion>
 
