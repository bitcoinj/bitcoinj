/*
 * Copyright 2013 Google Inc.
 * Copyright 2014 Andreas Schildbach
 *
 * Licensed under the Apache License, Version 2.0 (the "License");
 * you may not use this file except in compliance with the License.
 * You may obtain a copy of the License at
 *
 *    http://www.apache.org/licenses/LICENSE-2.0
 *
 * Unless required by applicable law or agreed to in writing, software
 * distributed under the License is distributed on an "AS IS" BASIS,
 * WITHOUT WARRANTIES OR CONDITIONS OF ANY KIND, either express or implied.
 * See the License for the specific language governing permissions and
 * limitations under the License.
 */

package org.bitcoinj.wallet;

<<<<<<< HEAD
import com.google.common.annotations.*;
import com.google.common.collect.*;
import com.google.common.math.IntMath;
import com.google.common.util.concurrent.*;
import com.google.protobuf.*;
import net.jcip.annotations.*;
import org.bitcoinj.core.listeners.*;
import org.bitcoinj.core.Address;
import org.bitcoinj.core.Base58;
=======
import com.google.common.annotations.VisibleForTesting;
import com.google.common.collect.ArrayListMultimap;
import com.google.common.collect.Iterables;
import com.google.common.collect.Lists;
import com.google.common.math.IntMath;
import com.google.protobuf.ByteString;
import net.jcip.annotations.GuardedBy;
import org.bitcoinj.base.BitcoinNetwork;
import org.bitcoinj.base.Network;
import org.bitcoinj.base.exceptions.AddressFormatException;
import org.bitcoinj.base.utils.StreamUtils;
>>>>>>> 6ce061c9
import org.bitcoinj.core.AbstractBlockChain;
import org.bitcoinj.core.Address;
import org.bitcoinj.base.Base58;
import org.bitcoinj.core.AddressParser;
import org.bitcoinj.core.BlockChain;
import org.bitcoinj.core.BloomFilter;
import org.bitcoinj.base.Coin;
import org.bitcoinj.core.Context;
import org.bitcoinj.core.DefaultAddressParser;
import org.bitcoinj.core.ECKey;
import org.bitcoinj.core.FilteredBlock;
import org.bitcoinj.core.InsufficientMoneyException;
import org.bitcoinj.core.LegacyAddress;
import org.bitcoinj.core.Message;
import org.bitcoinj.core.NetworkParameters;
import org.bitcoinj.core.Peer;
import org.bitcoinj.core.PeerFilterProvider;
import org.bitcoinj.core.PeerGroup;
import org.bitcoinj.base.Sha256Hash;
import org.bitcoinj.core.StoredBlock;
import org.bitcoinj.core.Transaction;
import org.bitcoinj.core.TransactionBag;
import org.bitcoinj.core.TransactionBroadcast;
import org.bitcoinj.core.TransactionBroadcaster;
import org.bitcoinj.core.TransactionConfidence;
import org.bitcoinj.core.TransactionConfidence.ConfidenceType;
import org.bitcoinj.core.TransactionConfidence.Listener;
import org.bitcoinj.core.TransactionInput;
import org.bitcoinj.core.TransactionOutPoint;
import org.bitcoinj.core.TransactionOutput;
import org.bitcoinj.core.UTXO;
import org.bitcoinj.core.UTXOProvider;
import org.bitcoinj.core.UTXOProviderException;
import org.bitcoinj.core.Utils;
import org.bitcoinj.core.VerificationException;
import org.bitcoinj.core.listeners.NewBestBlockListener;
import org.bitcoinj.core.listeners.ReorganizeListener;
import org.bitcoinj.core.listeners.TransactionConfidenceEventListener;
import org.bitcoinj.core.listeners.TransactionReceivedInBlockListener;
import org.bitcoinj.crypto.ChildNumber;
import org.bitcoinj.crypto.DeterministicHierarchy;
import org.bitcoinj.crypto.DeterministicKey;
import org.bitcoinj.crypto.HDKeyDerivation;
import org.bitcoinj.crypto.KeyCrypter;
import org.bitcoinj.crypto.KeyCrypterException;
import org.bitcoinj.crypto.KeyCrypterScrypt;
import org.bitcoinj.script.Script;
import org.bitcoinj.base.ScriptType;
import org.bitcoinj.script.ScriptBuilder;
import org.bitcoinj.script.ScriptChunk;
import org.bitcoinj.script.ScriptException;
import org.bitcoinj.script.ScriptPattern;
import org.bitcoinj.signers.LocalTransactionSigner;
import org.bitcoinj.signers.MissingSigResolutionSigner;
import org.bitcoinj.signers.TransactionSigner;
import org.bitcoinj.utils.BaseTaggableObject;
import org.bitcoinj.utils.FutureUtils;
import org.bitcoinj.utils.ListenableCompletableFuture;
import org.bitcoinj.utils.ListenerRegistration;
import org.bitcoinj.utils.Threading;
import org.bitcoinj.wallet.Protos.Wallet.EncryptionType;
import org.bitcoinj.wallet.WalletTransaction.Pool;
import org.bitcoinj.wallet.listeners.CurrentKeyChangeEventListener;
import org.bitcoinj.wallet.listeners.KeyChainEventListener;
import org.bitcoinj.wallet.listeners.ScriptsChangeEventListener;
import org.bitcoinj.wallet.listeners.WalletChangeEventListener;
import org.bitcoinj.wallet.listeners.WalletCoinsReceivedEventListener;
import org.bitcoinj.wallet.listeners.WalletCoinsSentEventListener;
import org.bitcoinj.wallet.listeners.WalletReorganizeEventListener;
import org.bouncycastle.crypto.params.KeyParameter;
import org.slf4j.Logger;
import org.slf4j.LoggerFactory;

import javax.annotation.Nullable;
import java.io.File;
import java.io.FileInputStream;
import java.io.FileOutputStream;
import java.io.IOException;
import java.io.InputStream;
import java.io.OutputStream;
import java.math.BigInteger;
import java.math.RoundingMode;
import java.nio.ByteBuffer;
import java.util.ArrayList;
import java.util.Collection;
import java.util.Collections;
import java.util.Comparator;
import java.util.Date;
import java.util.EnumSet;
import java.util.HashMap;
import java.util.HashSet;
import java.util.Iterator;
import java.util.LinkedHashMap;
import java.util.LinkedList;
import java.util.List;
import java.util.Map;
import java.util.Set;
import java.util.TreeSet;
import java.util.concurrent.CompletableFuture;
import java.util.concurrent.CopyOnWriteArrayList;
import java.util.concurrent.Executor;
import java.util.concurrent.TimeUnit;
import java.util.concurrent.atomic.AtomicInteger;
import java.util.concurrent.locks.ReentrantLock;
import java.util.stream.Collectors;

import static com.google.common.base.Preconditions.checkArgument;
import static com.google.common.base.Preconditions.checkNotNull;
import static com.google.common.base.Preconditions.checkState;

// To do list:
//
// - Take all wallet-relevant data out of Transaction and put it into WalletTransaction. Make Transaction immutable.
// - Only store relevant transaction outputs, don't bother storing the rest of the data. Big RAM saving.
// - Split block chain and tx output tracking into a superclass that doesn't have any key or spending related code.
// - Simplify how transactions are tracked and stored: in particular, have the wallet maintain positioning information
//   for transactions independent of the transactions themselves, so the timeline can be walked without having to
//   process and sort every single transaction.
// - Split data persistence out into a backend class and make the wallet transactional, so we can store a wallet
//   in a database not just in RAM.
// - Make clearing of transactions able to only rewind the wallet a certain distance instead of all blocks.
// - Make it scale:
//     - eliminate all the algorithms with quadratic complexity (or worse)
//     - don't require everything to be held in RAM at once
//     - consider allowing eviction of no longer re-orgable transactions or keys that were used up
//
// Finally, find more ways to break the class up and decompose it. Currently every time we move code out, other code
// fills up the lines saved!

/**
 * <p>A Wallet stores keys and a record of transactions that send and receive value from those keys. Using these,
 * it is able to create new transactions that spend the recorded transactions, and this is the fundamental operation
 * of the Bitcoin protocol.</p>
 *
 * <p>To learn more about this class, read <b><a href="https://bitcoinj.github.io/working-with-the-wallet">
 *     working with the wallet.</a></b></p>
 *
 * <p>To fill up a Wallet with transactions, you need to use it in combination with a {@link BlockChain} and various
 * other objects, see the <a href="https://bitcoinj.github.io/getting-started">Getting started</a> tutorial
 * on the website to learn more about how to set everything up.</p>
 *
 * <p>Wallets can be serialized using protocol buffers. You need to save the wallet whenever it changes, there is an
 * auto-save feature that simplifies this for you although you're still responsible for manually triggering a save when
 * your app is about to quit because the auto-save feature waits a moment before actually committing to disk to avoid IO
 * thrashing when the wallet is changing very fast (eg due to a block chain sync). See
 * {@link Wallet#autosaveToFile(File, long, TimeUnit, WalletFiles.Listener)}
 * for more information about this.</p>
 */
public class Wallet extends BaseTaggableObject
    implements NewBestBlockListener, TransactionReceivedInBlockListener, PeerFilterProvider,
        KeyBag, TransactionBag, ReorganizeListener, AddressParser.Strict {
    private static final Logger log = LoggerFactory.getLogger(Wallet.class);
    private static final AddressParser addressParser = new DefaultAddressParser();

    // Ordering: lock > keyChainGroupLock. KeyChainGroup is protected separately to allow fast querying of current receive address
    // even if the wallet itself is busy e.g. saving or processing a big reorg. Useful for reducing UI latency.
    protected final ReentrantLock lock = Threading.lock(Wallet.class);
    protected final ReentrantLock keyChainGroupLock = Threading.lock("Wallet-KeyChainGroup lock");

    private static final int MINIMUM_BLOOM_DATA_LENGTH = 8;

    // The various pools below give quick access to wallet-relevant transactions by the state they're in:
    //
    // Pending:  Transactions that didn't make it into the best chain yet. Pending transactions can be killed if a
    //           double spend against them appears in the best chain, in which case they move to the dead pool.
    //           If a double spend appears in the pending state as well, we update the confidence type
    //           of all txns in conflict to IN_CONFLICT and wait for the miners to resolve the race.
    // Unspent:  Transactions that appeared in the best chain and have outputs we can spend. Note that we store the
    //           entire transaction in memory even though for spending purposes we only really need the outputs, the
    //           reason being that this simplifies handling of re-orgs. It would be worth fixing this in future.
    // Spent:    Transactions that appeared in the best chain but don't have any spendable outputs. They're stored here
    //           for history browsing/auditing reasons only and in future will probably be flushed out to some other
    //           kind of cold storage or just removed.
    // Dead:     Transactions that we believe will never confirm get moved here, out of pending. Note that Bitcoin
    //           Core has no notion of dead-ness: the assumption is that double spends won't happen so there's no
    //           need to notify the user about them. We take a more pessimistic approach and try to track the fact that
    //           transactions have been double spent so applications can do something intelligent (cancel orders, show
    //           to the user in the UI, etc). A transaction can leave dead and move into spent/unspent if there is a
    //           re-org to a chain that doesn't include the double spend.

    private final Map<Sha256Hash, Transaction> pending;
    private final Map<Sha256Hash, Transaction> unspent;
    private final Map<Sha256Hash, Transaction> spent;
    private final Map<Sha256Hash, Transaction> dead;

    // All transactions together.
    protected final Map<Sha256Hash, Transaction> transactions;

    // All the TransactionOutput objects that we could spend (ignoring whether we have the private key or not).
    // Used to speed up various calculations.
    protected final HashSet<TransactionOutput> myUnspents = new HashSet<>();

    // Transactions that were dropped by the risk analysis system. These are not in any pools and not serialized
    // to disk. We have to keep them around because if we ignore a tx because we think it will never confirm, but
    // then it actually does confirm and does so within the same network session, remote peers will not resend us
    // the tx data along with the Bloom filtered block, as they know we already received it once before
    // (so it would be wasteful to repeat). Thus we keep them around here for a while. If we drop our network
    // connections then the remote peers will forget that we were sent the tx data previously and send it again
    // when relaying a filtered merkleblock.
    private final LinkedHashMap<Sha256Hash, Transaction> riskDropped = new LinkedHashMap<Sha256Hash, Transaction>() {
        @Override
        protected boolean removeEldestEntry(Map.Entry<Sha256Hash, Transaction> eldest) {
            return size() > 1000;
        }
    };

    // The key chain group is not thread safe, and generally the whole hierarchy of objects should not be mutated
    // outside the wallet lock. So don't expose this object directly via any accessors!
    @GuardedBy("keyChainGroupLock") private final KeyChainGroup keyChainGroup;

    // A list of scripts watched by this wallet.
    @GuardedBy("keyChainGroupLock") private final Set<Script> watchedScripts;

    protected final NetworkParameters params;

    @Nullable private Sha256Hash lastBlockSeenHash;
    private int lastBlockSeenHeight;
    private long lastBlockSeenTimeSecs;

    private final List<ListenerRegistration<WalletChangeEventListener>> changeListeners
        = new CopyOnWriteArrayList<>();
    private final List<ListenerRegistration<WalletCoinsReceivedEventListener>> coinsReceivedListeners
        = new CopyOnWriteArrayList<>();
    private final List<ListenerRegistration<WalletCoinsSentEventListener>> coinsSentListeners
        = new CopyOnWriteArrayList<>();
    private final List<ListenerRegistration<WalletReorganizeEventListener>> reorganizeListeners
        = new CopyOnWriteArrayList<>();
    private final List<ListenerRegistration<ScriptsChangeEventListener>> scriptsChangeListeners
        = new CopyOnWriteArrayList<>();
    private final List<ListenerRegistration<TransactionConfidenceEventListener>> transactionConfidenceListeners
        = new CopyOnWriteArrayList<>();

    // A listener that relays confidence changes from the transaction confidence object to the wallet event listener,
    // as a convenience to API users so they don't have to register on every transaction themselves.
    private TransactionConfidence.Listener txConfidenceListener;

    // If a TX hash appears in this set then notifyNewBestBlock will ignore it, as its confidence was already set up
    // in receive() via Transaction.setBlockAppearance(). As the BlockChain always calls notifyNewBestBlock even if
    // it sent transactions to the wallet, without this we'd double count.
    private HashSet<Sha256Hash> ignoreNextNewBlock;
    // Whether to ignore pending transactions that are considered risky by the configured risk analyzer.
    private boolean acceptRiskyTransactions;
    // Object that performs risk analysis of pending transactions. We might reject transactions that seem like
    // a high risk of being a double spending attack.
    private RiskAnalysis.Analyzer riskAnalyzer = DefaultRiskAnalysis.FACTORY;

    // Stuff for notifying transaction objects that we changed their confidences. The purpose of this is to avoid
    // spuriously sending lots of repeated notifications to listeners that API users aren't really interested in as a
    // side effect of how the code is written (e.g. during re-orgs confidence data gets adjusted multiple times).
    private int onWalletChangedSuppressions;
    private boolean insideReorg;
    private final Map<Transaction, TransactionConfidence.Listener.ChangeReason> confidenceChanged;
    protected volatile WalletFiles vFileManager;
    // Object that is used to send transactions asynchronously when the wallet requires it.
    protected volatile TransactionBroadcaster vTransactionBroadcaster;
    // UNIX time in seconds. Money controlled by keys created before this time will be automatically respent to a key
    // that was created after it. Useful when you believe some keys have been compromised.
    private volatile long vKeyRotationTimestamp;

    protected final CoinSelector coinSelector = DefaultCoinSelector.get();

    // The wallet version. This is an int that can be used to track breaking changes in the wallet format.
    // You can also use it to detect wallets that come from the future (ie they contain features you
    // do not know how to deal with).
    private int version;
    // User-provided description that may help people keep track of what a wallet is for.
    private String description;
    // Stores objects that know how to serialize/unserialize themselves to byte streams and whether they're mandatory
    // or not. The string key comes from the extension itself.
    private final HashMap<String, WalletExtension> extensions;

    // Objects that perform transaction signing. Applied subsequently one after another
    @GuardedBy("lock") private final List<TransactionSigner> signers;

    // If this is set then the wallet selects spendable candidate outputs from a UTXO provider.
    @Nullable private volatile UTXOProvider vUTXOProvider;

    /**
     * Creates a new, empty wallet with a randomly chosen seed and no transactions. Make sure to provide for sufficient
     * backup! Any keys will be derived from the seed. If you want to restore a wallet from disk instead, see
     * {@link #loadFromFile}.
     * @param params network parameters
     * @param outputScriptType type of addresses (aka output scripts) to generate for receiving
     * @return A new empty wallet
     */
    public static Wallet createDeterministic(NetworkParameters params, ScriptType outputScriptType) {
        return createDeterministic(params, outputScriptType, KeyChainGroupStructure.BIP32);
    }

    /**
     * Creates a new, empty wallet with a randomly chosen seed and no transactions. Make sure to provide for sufficient
     * backup! Any keys will be derived from the seed. If you want to restore a wallet from disk instead, see
     * {@link #loadFromFile}.
     * @param params network parameters
     * @param outputScriptType type of addresses (aka output scripts) to generate for receiving
     * @param keyChainGroupStructure structure (e.g. BIP32 or BIP43)
     * @return A new empty wallet
     */
    public static Wallet createDeterministic(NetworkParameters params, ScriptType outputScriptType, KeyChainGroupStructure keyChainGroupStructure) {
        return new Wallet(params, KeyChainGroup.builder(params, keyChainGroupStructure).fromRandom(outputScriptType).build());
    }

    /**
     * Creates a new, empty wallet with just a basic keychain and no transactions. No deterministic chains will be created
     * automatically. This is meant for when you just want to import a few keys and operate on them.
     * @param params network parameters
     */
    public static Wallet createBasic(NetworkParameters params) {
        return new Wallet(params, KeyChainGroup.createBasic(params));
    }

    /**
     * @param params network parameters
     * @param seed deterministic seed
     * @param outputScriptType type of addresses (aka output scripts) to generate for receiving
     * @return a wallet from a deterministic seed with a default account path
     */
    public static Wallet fromSeed(NetworkParameters params, DeterministicSeed seed,
            ScriptType outputScriptType) {
        return fromSeed(params, seed, outputScriptType, KeyChainGroupStructure.BIP32);
    }

    /**
     * @param params network parameters
     * @param seed deterministic seed
     * @param outputScriptType type of addresses (aka output scripts) to generate for receiving
     * @param structure structure for your wallet
     * @return a wallet from a deterministic seed with a default account path
     */
    public static Wallet fromSeed(NetworkParameters params, DeterministicSeed seed, ScriptType outputScriptType,
            KeyChainGroupStructure structure) {
        return new Wallet(params, KeyChainGroup.builder(params, structure).fromSeed(seed, outputScriptType).build());
    }

    /**
     * @param params network parameters
     * @param seed deterministic seed
     * @param outputScriptType type of addresses (aka output scripts) to generate for receiving
     * @param accountPath account path to generate receiving addresses on
     * @return an instance of a wallet from a deterministic seed.
     */
    public static Wallet fromSeed(NetworkParameters params, DeterministicSeed seed, ScriptType outputScriptType,
            List<ChildNumber> accountPath) {
        DeterministicKeyChain chain = DeterministicKeyChain.builder().seed(seed).outputScriptType(outputScriptType)
                .accountPath(accountPath).build();
        return new Wallet(params, KeyChainGroup.builder(params).addChain(chain).build());
    }

    /**
     * Creates a wallet that tracks payments to and from the HD key hierarchy rooted by the given watching key. This HAS
     * to be an account key as returned by {@link DeterministicKeyChain#getWatchingKey()}.
     */
    public static Wallet fromWatchingKey(NetworkParameters params, DeterministicKey watchKey,
            ScriptType outputScriptType) {
        DeterministicKeyChain chain = DeterministicKeyChain.builder().watch(watchKey).outputScriptType(outputScriptType)
                .build();
        return new Wallet(params, KeyChainGroup.builder(params).addChain(chain).build());
    }

    /**
     * Creates a wallet that tracks payments to and from the HD key hierarchy rooted by the given watching key. The
     * account path is specified. The key is specified in base58 notation and the creation time of the key. If you don't
     * know the creation time, you can pass {@link DeterministicHierarchy#BIP32_STANDARDISATION_TIME_SECS}.
     */
    public static Wallet fromWatchingKeyB58(NetworkParameters params, String watchKeyB58, long creationTimeSeconds) {
        final DeterministicKey watchKey = DeterministicKey.deserializeB58(null, watchKeyB58, params);
        watchKey.setCreationTimeSeconds(creationTimeSeconds);
        return fromWatchingKey(params, watchKey, outputScriptTypeFromB58(params, watchKeyB58));
    }

    /**
     * Creates a wallet that tracks payments to and from the HD key hierarchy rooted by the given spending key. This HAS
     * to be an account key as returned by {@link DeterministicKeyChain#getWatchingKey()}. This wallet can also spend.
     */
    public static Wallet fromSpendingKey(NetworkParameters params, DeterministicKey spendKey,
            ScriptType outputScriptType) {
        DeterministicKeyChain chain = DeterministicKeyChain.builder().spend(spendKey).outputScriptType(outputScriptType)
                .build();
        return new Wallet(params, KeyChainGroup.builder(params).addChain(chain).build());
    }

    /**
     * Creates a wallet that tracks payments to and from the HD key hierarchy rooted by the given spending key.
     * The key is specified in base58 notation and the creation time of the key. If you don't know the creation time,
     * you can pass {@link DeterministicHierarchy#BIP32_STANDARDISATION_TIME_SECS}.
     */
    public static Wallet fromSpendingKeyB58(NetworkParameters params, String spendingKeyB58, long creationTimeSeconds) {
        final DeterministicKey spendKey = DeterministicKey.deserializeB58(null, spendingKeyB58, params);
        spendKey.setCreationTimeSeconds(creationTimeSeconds);
        return fromSpendingKey(params, spendKey, outputScriptTypeFromB58(params, spendingKeyB58));
    }

    /**
     * Creates a wallet that tracks payments to and from the HD key hierarchy rooted by the given spending key. This HAS
     * to be an account key as returned by {@link DeterministicKeyChain#getWatchingKey()}.
     */
    public static Wallet fromMasterKey(NetworkParameters params, DeterministicKey masterKey,
                                       ScriptType outputScriptType, ChildNumber accountNumber) {
        DeterministicKey accountKey = HDKeyDerivation.deriveChildKey(masterKey, accountNumber);
        accountKey = accountKey.dropParent();
        accountKey.setCreationTimeSeconds(masterKey.getCreationTimeSeconds());
        DeterministicKeyChain chain = DeterministicKeyChain.builder().spend(accountKey)
                .outputScriptType(outputScriptType).build();
        return new Wallet(params, KeyChainGroup.builder(params).addChain(chain).build());
    }

    private static ScriptType outputScriptTypeFromB58(NetworkParameters params, String base58) {
        int header = ByteBuffer.wrap(Base58.decodeChecked(base58)).getInt();
        if (header == params.getBip32HeaderP2PKHpub() || header == params.getBip32HeaderP2PKHpriv())
            return ScriptType.P2PKH;
        else if (header == params.getBip32HeaderP2WPKHpub() || header == params.getBip32HeaderP2WPKHpriv())
            return ScriptType.P2WPKH;
        else
            throw new IllegalArgumentException(base58.substring(0, 4));
    }

    /**
     * Creates a new, empty wallet with a randomly chosen seed and no transactions. Make sure to provide for sufficient
     * backup! Any keys will be derived from the seed. If you want to restore a wallet from disk instead, see
     * {@link #loadFromFile}.
     * @param params network parameters
     * @param keyChainGroup keychain group to manage keychains
     */
    public Wallet(NetworkParameters params, KeyChainGroup keyChainGroup) {
        this.params = checkNotNull(params);
        this.keyChainGroup = checkNotNull(keyChainGroup);
        watchedScripts = new HashSet<>();
        unspent = new HashMap<>();
        spent = new HashMap<>();
        pending = new HashMap<>();
        dead = new HashMap<>();
        transactions = new HashMap<>();
        extensions = new HashMap<>();
        // Use a linked hash map to ensure ordering of event listeners is correct.
        confidenceChanged = new LinkedHashMap<>();
        signers = new ArrayList<>();
        addTransactionSigner(new LocalTransactionSigner());
        createTransientState();
    }

    private void createTransientState() {
        ignoreNextNewBlock = new HashSet<>();
        txConfidenceListener = (confidence, reason) -> {
            // This will run on the user code thread so we shouldn't do anything too complicated here.
            // We only want to queue a wallet changed event and auto-save if the number of peers announcing
            // the transaction has changed, as that confidence change is made by the networking code which
            // doesn't necessarily know at that point which wallets contain which transactions, so it's up
            // to us to listen for that. Other types of confidence changes (type, etc) are triggered by us,
            // so we'll queue up a wallet change event in other parts of the code.
            if (reason == Listener.ChangeReason.SEEN_PEERS) {
                lock.lock();
                try {
                    checkBalanceFuturesLocked(null);
                    Transaction tx = getTransaction(confidence.getTransactionHash());
                    queueOnTransactionConfidenceChanged(tx);
                    maybeQueueOnWalletChanged();
                } finally {
                    lock.unlock();
                }
            }
        };
        acceptRiskyTransactions = false;
    }

    public Network network() {
        return params.network();
    }

    public NetworkParameters getNetworkParameters() {
        return params;
    }

    /**
     * Parse an address string using all formats this wallet knows about for the wallet's network type
     * @param addressString Address string to parse
     * @return A validated address
     * @throws AddressFormatException if invalid string
     */
    @Override
    public Address parseAddress(String addressString) throws AddressFormatException {
        return addressParser.parseAddress(addressString, (BitcoinNetwork) params.network());
    }

    /**
     * Gets the active keychains via {@link KeyChainGroup#getActiveKeyChains(long)}.
     */
    public List<DeterministicKeyChain> getActiveKeyChains() {
        keyChainGroupLock.lock();
        try {
            long keyRotationTimeSecs = vKeyRotationTimestamp;
            return keyChainGroup.getActiveKeyChains(keyRotationTimeSecs);
        } finally {
            keyChainGroupLock.unlock();
        }
    }

    /**
     * Gets the default active keychain via {@link KeyChainGroup#getActiveKeyChain()}.
     */
    public DeterministicKeyChain getActiveKeyChain() {
        keyChainGroupLock.lock();
        try {
            return keyChainGroup.getActiveKeyChain();
        } finally {
            keyChainGroupLock.unlock();
        }
    }

    /**
     * <p>Adds given transaction signer to the list of signers. It will be added to the end of the signers list, so if
     * this wallet already has some signers added, given signer will be executed after all of them.</p>
     * <p>Transaction signer should be fully initialized before adding to the wallet, otherwise {@link IllegalStateException}
     * will be thrown</p>
     */
    public final void addTransactionSigner(TransactionSigner signer) {
        lock.lock();
        try {
            if (signer.isReady())
                signers.add(signer);
            else
                throw new IllegalStateException("Signer instance is not ready to be added into Wallet: " + signer.getClass());
        } finally {
            lock.unlock();
        }
    }

    public List<TransactionSigner> getTransactionSigners() {
        lock.lock();
        try {
            return Collections.unmodifiableList(signers);
        } finally {
            lock.unlock();
        }
    }

    // ***************************************************************************************************************

    //region Key Management

    /**
     * Returns a key that hasn't been seen in a transaction yet, and which is suitable for displaying in a wallet
     * user interface as "a convenient key to receive funds on" when the purpose parameter is
     * {@link KeyChain.KeyPurpose#RECEIVE_FUNDS}. The returned key is stable until
     * it's actually seen in a pending or confirmed transaction, at which point this method will start returning
     * a different key (for each purpose independently).
     */
    public DeterministicKey currentKey(KeyChain.KeyPurpose purpose) {
        keyChainGroupLock.lock();
        try {
            return keyChainGroup.currentKey(purpose);
        } finally {
            keyChainGroupLock.unlock();
        }
    }

    /**
     * An alias for calling {@link #currentKey(KeyChain.KeyPurpose)} with
     * {@link KeyChain.KeyPurpose#RECEIVE_FUNDS} as the parameter.
     */
    public DeterministicKey currentReceiveKey() {
        return currentKey(KeyChain.KeyPurpose.RECEIVE_FUNDS);
    }

    /**
     * Returns address for a {@link #currentKey(KeyChain.KeyPurpose)}
     */
    public Address currentAddress(KeyChain.KeyPurpose purpose) {
        keyChainGroupLock.lock();
        try {
            return keyChainGroup.currentAddress(purpose);
        } finally {
            keyChainGroupLock.unlock();
        }
    }

    /**
     * An alias for calling {@link #currentAddress(KeyChain.KeyPurpose)} with
     * {@link KeyChain.KeyPurpose#RECEIVE_FUNDS} as the parameter.
     */
    public Address currentReceiveAddress() {
        return currentAddress(KeyChain.KeyPurpose.RECEIVE_FUNDS);
    }

    /**
     * Returns a key that has not been returned by this method before (fresh). You can think of this as being
     * a newly created key, although the notion of "create" is not really valid for a
     * {@link DeterministicKeyChain}. When the parameter is
     * {@link KeyChain.KeyPurpose#RECEIVE_FUNDS} the returned key is suitable for being put
     * into a receive coins wizard type UI. You should use this when the user is definitely going to hand this key out
     * to someone who wishes to send money.
     */
    public DeterministicKey freshKey(KeyChain.KeyPurpose purpose) {
        return freshKeys(purpose, 1).get(0);
    }

    /**
     * Returns a key/s that has not been returned by this method before (fresh). You can think of this as being
     * a newly created key/s, although the notion of "create" is not really valid for a
     * {@link DeterministicKeyChain}. When the parameter is
     * {@link KeyChain.KeyPurpose#RECEIVE_FUNDS} the returned key is suitable for being put
     * into a receive coins wizard type UI. You should use this when the user is definitely going to hand this key/s out
     * to someone who wishes to send money.
     */
    public List<DeterministicKey> freshKeys(KeyChain.KeyPurpose purpose, int numberOfKeys) {
        List<DeterministicKey> keys;
        keyChainGroupLock.lock();
        try {
            keys = keyChainGroup.freshKeys(purpose, numberOfKeys);
        } finally {
            keyChainGroupLock.unlock();
        }
        // Do we really need an immediate hard save? Arguably all this is doing is saving the 'current' key
        // and that's not quite so important, so we could coalesce for more performance.
        saveNow();
        return keys;
    }

    /**
     * An alias for calling {@link #freshKey(KeyChain.KeyPurpose)} with
     * {@link KeyChain.KeyPurpose#RECEIVE_FUNDS} as the parameter.
     */
    public DeterministicKey freshReceiveKey() {
        return freshKey(KeyChain.KeyPurpose.RECEIVE_FUNDS);
    }

    /**
     * Returns address for a {@link #freshKey(KeyChain.KeyPurpose)}
     */
    public Address freshAddress(KeyChain.KeyPurpose purpose) {
        Address address;
        keyChainGroupLock.lock();
        try {
            address = keyChainGroup.freshAddress(purpose);
        } finally {
            keyChainGroupLock.unlock();
        }
        saveNow();
        return address;
    }

    /**
     * An alias for calling {@link #freshAddress(KeyChain.KeyPurpose)} with
     * {@link KeyChain.KeyPurpose#RECEIVE_FUNDS} as the parameter.
     */
    public Address freshReceiveAddress() {
        return freshAddress(KeyChain.KeyPurpose.RECEIVE_FUNDS);
    }

    /**
     * <p>Returns a fresh receive address for a given {@link ScriptType}.</p>
     * <p>This method is meant for when you really need a fallback address. Normally, you should be
     * using {@link #freshAddress(KeyChain.KeyPurpose)} or
     * {@link #currentAddress(KeyChain.KeyPurpose)}.</p>
     */
    public Address freshReceiveAddress(ScriptType scriptType) {
        Address address;
        keyChainGroupLock.lock();
        try {
            long keyRotationTimeSecs = vKeyRotationTimestamp;
            address = keyChainGroup.freshAddress(KeyChain.KeyPurpose.RECEIVE_FUNDS, scriptType, keyRotationTimeSecs);
        } finally {
            keyChainGroupLock.unlock();
        }
        saveNow();
        return address;
    }

    /**
     * Returns only the keys that have been issued by {@link #freshReceiveKey()}, {@link #freshReceiveAddress()},
     * {@link #currentReceiveKey()} or {@link #currentReceiveAddress()}.
     */
    public List<ECKey> getIssuedReceiveKeys() {
        keyChainGroupLock.lock();
        try {
            List<ECKey> keys = new LinkedList<>();
            long keyRotationTimeSecs = vKeyRotationTimestamp;
            for (final DeterministicKeyChain chain : keyChainGroup.getActiveKeyChains(keyRotationTimeSecs))
                keys.addAll(chain.getIssuedReceiveKeys());
            return keys;
        } finally {
            keyChainGroupLock.unlock();
        }
    }

    /**
     * Returns only the addresses that have been issued by {@link #freshReceiveKey()}, {@link #freshReceiveAddress()},
     * {@link #currentReceiveKey()} or {@link #currentReceiveAddress()}.
     */
    public List<Address> getIssuedReceiveAddresses() {
        keyChainGroupLock.lock();
        try {
            List<Address> addresses = new ArrayList<>();
            long keyRotationTimeSecs = vKeyRotationTimestamp;
            for (final DeterministicKeyChain chain : keyChainGroup.getActiveKeyChains(keyRotationTimeSecs)) {
                ScriptType outputScriptType = chain.getOutputScriptType();
                for (ECKey key : chain.getIssuedReceiveKeys())
                    addresses.add(key.toAddress(outputScriptType, network()));
            }
            return addresses;
        } finally {
            keyChainGroupLock.unlock();
        }
    }

    /**
     * Upgrades the wallet to be deterministic (BIP32). You should call this, possibly providing the users encryption
     * key, after loading a wallet produced by previous versions of bitcoinj. If the wallet is encrypted the key
     * <b>must</b> be provided, due to the way the seed is derived deterministically from private key bytes: failing
     * to do this will result in an exception being thrown. For non-encrypted wallets, the upgrade will be done for
     * you automatically the first time a new key is requested (this happens when spending due to the change address).
     */
    public void upgradeToDeterministic(ScriptType outputScriptType, @Nullable KeyParameter aesKey)
            throws DeterministicUpgradeRequiresPassword {
        upgradeToDeterministic(outputScriptType, KeyChainGroupStructure.BIP32, aesKey);
    }

    /**
     * Upgrades the wallet to be deterministic (BIP32). You should call this, possibly providing the users encryption
     * key, after loading a wallet produced by previous versions of bitcoinj. If the wallet is encrypted the key
     * <b>must</b> be provided, due to the way the seed is derived deterministically from private key bytes: failing
     * to do this will result in an exception being thrown. For non-encrypted wallets, the upgrade will be done for
     * you automatically the first time a new key is requested (this happens when spending due to the change address).
     */
    public void upgradeToDeterministic(ScriptType outputScriptType, KeyChainGroupStructure structure,
                                       @Nullable KeyParameter aesKey) throws DeterministicUpgradeRequiresPassword {
        keyChainGroupLock.lock();
        try {
            long keyRotationTimeSecs = vKeyRotationTimestamp;
            keyChainGroup.upgradeToDeterministic(outputScriptType, structure, keyRotationTimeSecs, aesKey);
        } finally {
            keyChainGroupLock.unlock();
        }
    }

    /**
     * Returns true if the wallet contains random keys and no HD chains, in which case you should call
     * {@link #upgradeToDeterministic(ScriptType, KeyParameter)} before attempting to do anything
     * that would require a new address or key.
     */
    public boolean isDeterministicUpgradeRequired(ScriptType outputScriptType) {
        keyChainGroupLock.lock();
        try {
            long keyRotationTimeSecs = vKeyRotationTimestamp;
            return keyChainGroup.isDeterministicUpgradeRequired(outputScriptType, keyRotationTimeSecs);
        } finally {
            keyChainGroupLock.unlock();
        }
    }

    /**
     * Returns a snapshot of the watched scripts. This view is not live.
     */
    public List<Script> getWatchedScripts() {
        keyChainGroupLock.lock();
        try {
            return new ArrayList<>(watchedScripts);
        } finally {
            keyChainGroupLock.unlock();
        }
    }

    /**
     * Removes the given key from the basicKeyChain. Be very careful with this - losing a private key <b>destroys the
     * money associated with it</b>.
     * @return Whether the key was removed or not.
     */
    public boolean removeKey(ECKey key) {
        keyChainGroupLock.lock();
        try {
            return keyChainGroup.removeImportedKey(key);
        } finally {
            keyChainGroupLock.unlock();
        }
    }

    /**
     * Returns the number of keys in the key chain group, including lookahead keys.
     */
    public int getKeyChainGroupSize() {
        keyChainGroupLock.lock();
        try {
            return keyChainGroup.numKeys();
        } finally {
            keyChainGroupLock.unlock();
        }
    }

    @VisibleForTesting
    public int getKeyChainGroupCombinedKeyLookaheadEpochs() {
        keyChainGroupLock.lock();
        try {
            return keyChainGroup.getCombinedKeyLookaheadEpochs();
        } finally {
            keyChainGroupLock.unlock();
        }
    }

    /**
     * Returns a list of the non-deterministic keys that have been imported into the wallet, or the empty list if none.
     */
    public List<ECKey> getImportedKeys() {
        keyChainGroupLock.lock();
        try {
            return keyChainGroup.getImportedKeys();
        } finally {
            keyChainGroupLock.unlock();
        }
    }

    /** Returns the address used for change outputs. Note: this will probably go away in future. */
    public Address currentChangeAddress() {
        return currentAddress(KeyChain.KeyPurpose.CHANGE);
    }

    /**
     * <p>Imports the given ECKey to the wallet.</p>
     *
     * <p>If the wallet is configured to auto save to a file, triggers a save immediately. Runs the onKeysAdded event
     * handler. If the key already exists in the wallet, does nothing and returns false.</p>
     */
    public boolean importKey(ECKey key) {
        return importKeys(Lists.newArrayList(key)) == 1;
    }

    /**
     * Imports the given keys to the wallet.
     * If {@link Wallet#autosaveToFile(File, long, TimeUnit, WalletFiles.Listener)}
     * has been called, triggers an auto save bypassing the normal coalescing delay and event handlers.
     * Returns the number of keys added, after duplicates are ignored. The onKeyAdded event will be called for each key
     * in the list that was not already present.
     */
    public int importKeys(final List<ECKey> keys) {
        // API usage check.
        checkNoDeterministicKeys(keys);
        int result;
        keyChainGroupLock.lock();
        try {
            result = keyChainGroup.importKeys(keys);
        } finally {
            keyChainGroupLock.unlock();
        }
        saveNow();
        return result;
    }

    private void checkNoDeterministicKeys(List<ECKey> keys) {
        // Watch out for someone doing wallet.importKey(wallet.freshReceiveKey()); or equivalent: we never tested this.
        for (ECKey key : keys)
            if (key instanceof DeterministicKey)
                throw new IllegalArgumentException("Cannot import HD keys back into the wallet");
    }

    /** Takes a list of keys and a password, then encrypts and imports them in one step using the current keycrypter. */
    public int importKeysAndEncrypt(final List<ECKey> keys, CharSequence password) {
        keyChainGroupLock.lock();
        try {
            checkNotNull(getKeyCrypter(), "Wallet is not encrypted");
            return importKeysAndEncrypt(keys, getKeyCrypter().deriveKey(password));
        } finally {
            keyChainGroupLock.unlock();
        }
    }

    /** Takes a list of keys and an AES key, then encrypts and imports them in one step using the current keycrypter. */
    public int importKeysAndEncrypt(final List<ECKey> keys, KeyParameter aesKey) {
        keyChainGroupLock.lock();
        try {
            checkNoDeterministicKeys(keys);
            return keyChainGroup.importKeysAndEncrypt(keys, aesKey);
        } finally {
            keyChainGroupLock.unlock();
        }
    }

    /**
     * Add a pre-configured keychain to the wallet.  Useful for setting up a complex keychain,
     * such as for a married wallet.  For example:
     * {@code
     * MarriedKeyChain chain = MarriedKeyChain.builder()
     *     .random(new SecureRandom())
     *     .followingKeys(followingKeys)
     *     .threshold(2).build();
     * wallet.addAndActivateHDChain(chain);
     * }
     */
    public void addAndActivateHDChain(DeterministicKeyChain chain) {
        keyChainGroupLock.lock();
        try {
            keyChainGroup.addAndActivateHDChain(chain);
        } finally {
            keyChainGroupLock.unlock();
        }
    }

    /** See {@link DeterministicKeyChain#setLookaheadSize(int)} for more info on this. */
    public int getKeyChainGroupLookaheadSize() {
        keyChainGroupLock.lock();
        try {
            return keyChainGroup.getLookaheadSize();
        } finally {
            keyChainGroupLock.unlock();
        }
    }

    /** See {@link DeterministicKeyChain#setLookaheadThreshold(int)} for more info on this. */
    public int getKeyChainGroupLookaheadThreshold() {
        keyChainGroupLock.lock();
        try {
            return keyChainGroup.getLookaheadThreshold();
        } finally {
            keyChainGroupLock.unlock();
        }
    }

    /**
     * Returns a public-only DeterministicKey that can be used to set up a watching wallet: that is, a wallet that
     * can import transactions from the block chain just as the normal wallet can, but which cannot spend. Watching
     * wallets are very useful for things like web servers that accept payments. This key corresponds to the account
     * zero key in the recommended BIP32 hierarchy.
     */
    public DeterministicKey getWatchingKey() {
        keyChainGroupLock.lock();
        try {
            return keyChainGroup.getActiveKeyChain().getWatchingKey();
        } finally {
            keyChainGroupLock.unlock();
        }
    }

    /**
     * Returns whether this wallet consists entirely of watching keys (unencrypted keys with no private part). Mixed
     * wallets are forbidden.
     * 
     * @throws IllegalStateException
     *             if there are no keys, or if there is a mix between watching and non-watching keys.
     */
    public boolean isWatching() {
        keyChainGroupLock.lock();
        try {
            return keyChainGroup.isWatching();
        } finally {
            keyChainGroupLock.unlock();
        }
    }

    /**
     * Return true if we are watching this address.
     */
    public boolean isAddressWatched(Address address) {
        Script script = ScriptBuilder.createOutputScript(address);
        return isWatchedScript(script);
    }

    /**
     * Same as {@link #addWatchedAddress(Address, long)} with the current time as the creation time.
     */
    public boolean addWatchedAddress(final Address address) {
        long now = Utils.currentTimeSeconds();
        return addWatchedAddresses(Lists.newArrayList(address), now) == 1;
    }

    /**
     * Adds the given address to the wallet to be watched. Outputs can be retrieved by {@link #getWatchedOutputs(boolean)}.
     *
     * @param creationTime creation time in seconds since the epoch, for scanning the blockchain
     * @return whether the address was added successfully (not already present)
     */
    public boolean addWatchedAddress(final Address address, long creationTime) {
        return addWatchedAddresses(Lists.newArrayList(address), creationTime) == 1;
    }

    /**
     * Adds the given address to the wallet to be watched. Outputs can be retrieved
     * by {@link #getWatchedOutputs(boolean)}.
     *
     * @return how many addresses were added successfully
     */
    public int addWatchedAddresses(final List<Address> addresses, long creationTime) {
        List<Script> scripts = new ArrayList<>();

        for (Address address : addresses) {
            Script script = ScriptBuilder.createOutputScript(address);
            script.setCreationTimeSeconds(creationTime);
            scripts.add(script);
        }

        return addWatchedScripts(scripts);
    }

    /**
     * Adds the given output scripts to the wallet to be watched. Outputs can be retrieved by {@link #getWatchedOutputs(boolean)}.
     * If a script is already being watched, the object is replaced with the one in the given list. As {@link Script}
     * equality is defined in terms of program bytes only this lets you update metadata such as creation time. Note that
     * you should be careful not to add scripts with a creation time of zero (the default!) because otherwise it will
     * disable the important wallet checkpointing optimisation.
     *
     * @return how many scripts were added successfully
     */
    public int addWatchedScripts(final List<Script> scripts) {
        int added = 0;
        keyChainGroupLock.lock();
        try {
            for (final Script script : scripts) {
                // Script.equals/hashCode() only takes into account the program bytes, so this step lets the user replace
                // a script in the wallet with an incorrect creation time.
                if (watchedScripts.contains(script))
                    watchedScripts.remove(script);
                if (script.getCreationTimeSeconds() == 0)
                    log.warn("Adding a script to the wallet with a creation time of zero, this will disable the checkpointing optimization!    {}", script);
                watchedScripts.add(script);
                added++;
            }
        } finally {
            keyChainGroupLock.unlock();
        }
        if (added > 0) {
            queueOnScriptsChanged(scripts, true);
            saveNow();
        }
        return added;
    }

    /**
     * Removes the given output scripts from the wallet that were being watched.
     *
     * @return true if successful
     */
    public boolean removeWatchedAddress(final Address address) {
        return removeWatchedAddresses(Collections.singletonList(address));
    }

    /**
     * Removes the given output scripts from the wallet that were being watched.
     *
     * @return true if successful
     */
    public boolean removeWatchedAddresses(final List<Address> addresses) {
        List<Script> scripts = new ArrayList<>();

        for (Address address : addresses) {
            Script script = ScriptBuilder.createOutputScript(address);
            scripts.add(script);
        }

        return removeWatchedScripts(scripts);
    }

    /**
     * Removes the given output scripts from the wallet that were being watched.
     *
     * @return true if successful
     */
    public boolean removeWatchedScripts(final List<Script> scripts) {
        lock.lock();
        try {
            for (final Script script : scripts) {
                if (!watchedScripts.contains(script))
                    continue;

                watchedScripts.remove(script);
            }

            queueOnScriptsChanged(scripts, false);
            saveNow();
            return true;
        } finally {
            lock.unlock();
        }
    }

    /**
     * Returns all addresses watched by this wallet.
     */
    public List<Address> getWatchedAddresses() {
        keyChainGroupLock.lock();
        try {
            List<Address> addresses = new LinkedList<>();
            for (Script script : watchedScripts)
                if (ScriptPattern.isP2PKH(script))
                    addresses.add(script.getToAddress(params));
            return addresses;
        } finally {
            keyChainGroupLock.unlock();
        }
    }

    /**
     * Locates a keypair from the basicKeyChain given the hash of the public key. This is needed when finding out which
     * key we need to use to redeem a transaction output.
     *
     * @return ECKey object or null if no such key was found.
     */
    @Override
    @Nullable
    public ECKey findKeyFromPubKeyHash(byte[] pubKeyHash, @Nullable ScriptType scriptType) {
        keyChainGroupLock.lock();
        try {
            return keyChainGroup.findKeyFromPubKeyHash(pubKeyHash, scriptType);
        } finally {
            keyChainGroupLock.unlock();
        }
    }

    /** Returns true if the given key is in the wallet, false otherwise. Currently an O(N) operation. */
    public boolean hasKey(ECKey key) {
        keyChainGroupLock.lock();
        try {
            return keyChainGroup.hasKey(key);
        } finally {
            keyChainGroupLock.unlock();
        }
    }

    /**
     * Returns true if the address is belongs to this wallet.
     */
    public boolean isAddressMine(Address address) {
        final ScriptType scriptType = address.getOutputScriptType();
        if (scriptType == ScriptType.P2PKH || scriptType == ScriptType.P2WPKH)
            return isPubKeyHashMine(address.getHash(), scriptType);
        else if (scriptType == ScriptType.P2SH)
            return isPayToScriptHashMine(address.getHash());
        else if (scriptType == ScriptType.P2WSH || scriptType == ScriptType.P2TR)
            return false;
        else
            throw new IllegalArgumentException(address.toString());
    }

    @Override
    public boolean isPubKeyHashMine(byte[] pubKeyHash, @Nullable ScriptType scriptType) {
        return findKeyFromPubKeyHash(pubKeyHash, scriptType) != null;
    }

    @Override
    public boolean isWatchedScript(Script script) {
        keyChainGroupLock.lock();
        try {
            return watchedScripts.contains(script);
        } finally {
            keyChainGroupLock.unlock();
        }
    }

    /**
     * Locates a keypair from the wallet given the corresponding address.
     * @return ECKey or null if no such key was found.
     */
    public ECKey findKeyFromAddress(Address address) {
        final ScriptType scriptType = address.getOutputScriptType();
        if (scriptType == ScriptType.P2PKH || scriptType == ScriptType.P2WPKH)
            return findKeyFromPubKeyHash(address.getHash(), scriptType);
        else
            return null;
    }

    /**
     * Locates a keypair from the basicKeyChain given the raw public key bytes.
     * @return ECKey or null if no such key was found.
     */
    @Override
    @Nullable
    public ECKey findKeyFromPubKey(byte[] pubKey) {
        keyChainGroupLock.lock();
        try {
            return keyChainGroup.findKeyFromPubKey(pubKey);
        } finally {
            keyChainGroupLock.unlock();
        }
    }

    @Override
    public boolean isPubKeyMine(byte[] pubKey) {
        return findKeyFromPubKey(pubKey) != null;
    }

    /**
     * Locates a redeem data (redeem script and keys) from the keyChainGroup given the hash of the script.
     * Returns RedeemData object or null if no such data was found.
     */
    @Nullable
    @Override
    public RedeemData findRedeemDataFromScriptHash(byte[] payToScriptHash) {
        keyChainGroupLock.lock();
        try {
            return keyChainGroup.findRedeemDataFromScriptHash(payToScriptHash);
        } finally {
            keyChainGroupLock.unlock();
        }
    }

    @Override
    public boolean isPayToScriptHashMine(byte[] payToScriptHash) {
        return findRedeemDataFromScriptHash(payToScriptHash) != null;
    }

    /**
     * Marks all keys used in the transaction output as used in the wallet.
     * See {@link DeterministicKeyChain#markKeyAsUsed(DeterministicKey)} for more info on this.
     */
    private void markKeysAsUsed(Transaction tx) {
        keyChainGroupLock.lock();
        try {
            for (TransactionOutput o : tx.getOutputs()) {
                try {
                    Script script = o.getScriptPubKey();
                    if (ScriptPattern.isP2PK(script)) {
                        byte[] pubkey = ScriptPattern.extractKeyFromP2PK(script);
                        keyChainGroup.markPubKeyAsUsed(pubkey);
                    } else if (ScriptPattern.isP2PKH(script)) {
                        byte[] pubkeyHash = ScriptPattern.extractHashFromP2PKH(script);
                        keyChainGroup.markPubKeyHashAsUsed(pubkeyHash);
                    } else if (ScriptPattern.isP2SH(script)) {
                        LegacyAddress a = LegacyAddress.fromScriptHash(tx.getParams().network(),
                                ScriptPattern.extractHashFromP2SH(script));
                        keyChainGroup.markP2SHAddressAsUsed(a);
                    } else if (ScriptPattern.isP2WH(script)) {
                        byte[] pubkeyHash = ScriptPattern.extractHashFromP2WH(script);
                        keyChainGroup.markPubKeyHashAsUsed(pubkeyHash);
                    }
                } catch (ScriptException e) {
                    // Just means we didn't understand the output of this transaction: ignore it.
                    log.info("Could not parse tx output script: {}", e.toString());
                }
            }
        } finally {
            keyChainGroupLock.unlock();
        }
    }

    /**
     * Returns the immutable seed for the current active HD chain.
     * @throws org.bitcoinj.core.ECKey.MissingPrivateKeyException if the seed is unavailable (watching wallet)
     */
    public DeterministicSeed getKeyChainSeed() {
        keyChainGroupLock.lock();
        try {
            DeterministicSeed seed = keyChainGroup.getActiveKeyChain().getSeed();
            if (seed == null)
                throw new ECKey.MissingPrivateKeyException();
            return seed;
        } finally {
            keyChainGroupLock.unlock();
        }
    }

    /**
     * Returns a key for the given HD path, assuming it's already been derived. You normally shouldn't use this:
     * use currentReceiveKey/freshReceiveKey instead.
     */
    public DeterministicKey getKeyByPath(List<ChildNumber> path) {
        keyChainGroupLock.lock();
        try {
            return keyChainGroup.getActiveKeyChain().getKeyByPath(path, false);
        } finally {
            keyChainGroupLock.unlock();
        }
    }

    /**
     * Convenience wrapper around {@link Wallet#encrypt(KeyCrypter,
     * org.bouncycastle.crypto.params.KeyParameter)} which uses the default Scrypt key derivation algorithm and
     * parameters to derive a key from the given password.
     */
    public void encrypt(CharSequence password) {
        keyChainGroupLock.lock();
        try {
            final KeyCrypterScrypt scrypt = new KeyCrypterScrypt();
            keyChainGroup.encrypt(scrypt, scrypt.deriveKey(password));
        } finally {
            keyChainGroupLock.unlock();
        }
        saveNow();
    }

    /**
     * Encrypt the wallet using the KeyCrypter and the AES key. A good default KeyCrypter to use is
     * {@link KeyCrypterScrypt}.
     *
     * @param keyCrypter The KeyCrypter that specifies how to encrypt/ decrypt a key
     * @param aesKey AES key to use (normally created using KeyCrypter#deriveKey and cached as it is time consuming to create from a password)
     * @throws KeyCrypterException Thrown if the wallet encryption fails. If so, the wallet state is unchanged.
     */
    public void encrypt(KeyCrypter keyCrypter, KeyParameter aesKey) {
        keyChainGroupLock.lock();
        try {
            keyChainGroup.encrypt(keyCrypter, aesKey);
        } finally {
            keyChainGroupLock.unlock();
        }
        saveNow();
    }

    /**
     * Decrypt the wallet with the wallets keyCrypter and password.
     * @throws BadWalletEncryptionKeyException Thrown if the given password is wrong. If so, the wallet state is unchanged.
     * @throws KeyCrypterException Thrown if the wallet decryption fails. If so, the wallet state is unchanged.
     */
    public void decrypt(CharSequence password) throws BadWalletEncryptionKeyException {
        keyChainGroupLock.lock();
        try {
            final KeyCrypter crypter = keyChainGroup.getKeyCrypter();
            checkState(crypter != null, "Not encrypted");
            keyChainGroup.decrypt(crypter.deriveKey(password));
        } catch (KeyCrypterException.InvalidCipherText | KeyCrypterException.PublicPrivateMismatch e) {
            throw new BadWalletEncryptionKeyException(e);
        } finally {
            keyChainGroupLock.unlock();
        }
        saveNow();
    }

    /**
     * Decrypt the wallet with the wallets keyCrypter and AES key.
     *
     * @param aesKey AES key to use (normally created using KeyCrypter#deriveKey and cached as it is time consuming to create from a password)
     * @throws BadWalletEncryptionKeyException Thrown if the given aesKey is wrong. If so, the wallet state is unchanged.
     * @throws KeyCrypterException Thrown if the wallet decryption fails. If so, the wallet state is unchanged.
     */
    public void decrypt(KeyParameter aesKey) throws BadWalletEncryptionKeyException {
        keyChainGroupLock.lock();
        try {
            keyChainGroup.decrypt(aesKey);
        } catch (KeyCrypterException.InvalidCipherText | KeyCrypterException.PublicPrivateMismatch e) {
            throw new BadWalletEncryptionKeyException(e);
        } finally {
            keyChainGroupLock.unlock();
        }
        saveNow();
    }

    /**
     *  Check whether the password can decrypt the first key in the wallet.
     *  This can be used to check the validity of an entered password.
     *
     *  @return boolean true if password supplied can decrypt the first private key in the wallet, false otherwise.
     *  @throws IllegalStateException if the wallet is not encrypted.
     */
    public boolean checkPassword(CharSequence password) {
        keyChainGroupLock.lock();
        try {
            return keyChainGroup.checkPassword(password);
        } finally {
            keyChainGroupLock.unlock();
        }
    }

    /**
     *  Check whether the AES key can decrypt the first encrypted key in the wallet.
     *
     *  @return boolean true if AES key supplied can decrypt the first encrypted private key in the wallet, false otherwise.
     */
    public boolean checkAESKey(KeyParameter aesKey) {
        keyChainGroupLock.lock();
        try {
            return keyChainGroup.checkAESKey(aesKey);
        } finally {
            keyChainGroupLock.unlock();
        }
    }

    /**
     * Get the wallet's KeyCrypter, or null if the wallet is not encrypted.
     * (Used in encrypting/ decrypting an ECKey).
     */
    @Nullable
    public KeyCrypter getKeyCrypter() {
        keyChainGroupLock.lock();
        try {
            return keyChainGroup.getKeyCrypter();
        } finally {
            keyChainGroupLock.unlock();
        }
    }

    /**
     * Get the type of encryption used for this wallet.
     *
     * (This is a convenience method - the encryption type is actually stored in the keyCrypter).
     */
    public EncryptionType getEncryptionType() {
        keyChainGroupLock.lock();
        try {
            KeyCrypter crypter = keyChainGroup.getKeyCrypter();
            if (crypter != null)
                return crypter.getUnderstoodEncryptionType();
            else
                return EncryptionType.UNENCRYPTED;
        } finally {
            keyChainGroupLock.unlock();
        }
    }

    /** Returns true if the wallet is encrypted using any scheme, false if not. */
    public boolean isEncrypted() {
        return getEncryptionType() != EncryptionType.UNENCRYPTED;
    }

    /**
     * Changes wallet encryption password, this is atomic operation.
     * @throws BadWalletEncryptionKeyException Thrown if the given currentPassword is wrong. If so, the wallet state is unchanged.
     * @throws KeyCrypterException Thrown if the wallet decryption fails. If so, the wallet state is unchanged.
     */
    public void changeEncryptionPassword(CharSequence currentPassword, CharSequence newPassword) throws BadWalletEncryptionKeyException {
        keyChainGroupLock.lock();
        try {
            decrypt(currentPassword);
            encrypt(newPassword);
        } finally {
            keyChainGroupLock.unlock();
        }
    }

    /**
     * Changes wallet AES encryption key, this is atomic operation.
     * @throws BadWalletEncryptionKeyException Thrown if the given currentAesKey is wrong. If so, the wallet state is unchanged.
     * @throws KeyCrypterException Thrown if the wallet decryption fails. If so, the wallet state is unchanged.
     */
    public void changeEncryptionKey(KeyCrypter keyCrypter, KeyParameter currentAesKey, KeyParameter newAesKey) throws BadWalletEncryptionKeyException {
        keyChainGroupLock.lock();
        try {
            decrypt(currentAesKey);
            encrypt(keyCrypter, newAesKey);
        } finally {
            keyChainGroupLock.unlock();
        }
    }

    //endregion

    // ***************************************************************************************************************

    //region Serialization support

    @Deprecated
    public List<Protos.Key> serializeKeyChainGroupToProtobuf() {
        return serializeKeyChainGroupToProtobufInternal();
    }

    /** Internal use only. */
    List<Protos.Key> serializeKeyChainGroupToProtobufInternal() {
        keyChainGroupLock.lock();
        try {
            return keyChainGroup.serializeToProtobuf();
        } finally {
            keyChainGroupLock.unlock();
        }
    }

    /** Saves the wallet first to the given temp file, then renames to the dest file. */
    public void saveToFile(File temp, File destFile) throws IOException {
        FileOutputStream stream = null;
        lock.lock();
        try {
            stream = new FileOutputStream(temp);
            saveToFileStream(stream);
            // Attempt to force the bits to hit the disk. In reality the OS or hard disk itself may still decide
            // to not write through to physical media for at least a few seconds, but this is the best we can do.
            stream.flush();
            stream.getFD().sync();
            stream.close();
            stream = null;
            if (Utils.isWindows()) {
                // Work around an issue on Windows whereby you can't rename over existing files.
                File canonical = destFile.getCanonicalFile();
                if (canonical.exists() && !canonical.delete())
                    throw new IOException("Failed to delete canonical wallet file for replacement with autosave");
                if (temp.renameTo(canonical))
                    return;  // else fall through.
                throw new IOException("Failed to rename " + temp + " to " + canonical);
            } else if (!temp.renameTo(destFile)) {
                throw new IOException("Failed to rename " + temp + " to " + destFile);
            }
        } catch (RuntimeException e) {
            log.error("Failed whilst saving wallet", e);
            throw e;
        } finally {
            lock.unlock();
            if (stream != null) {
                stream.close();
            }
            if (temp.exists()) {
                log.warn("Temp file still exists after failed save.");
            }
        }
    }

    /**
     * Uses protobuf serialization to save the wallet to the given file. To learn more about this file format, see
     * {@link WalletProtobufSerializer}. Writes out first to a temporary file in the same directory and then renames
     * once written.
     */
    public void saveToFile(File f) throws IOException {
        File directory = f.getAbsoluteFile().getParentFile();
        File temp = File.createTempFile("wallet", null, directory);
        saveToFile(temp, f);
    }

    /**
     * <p>Whether or not the wallet will ignore pending transactions that fail the selected
     * {@link RiskAnalysis}. By default, if a transaction is considered risky then it won't enter the wallet
     * and won't trigger any event listeners. If you set this property to true, then all transactions will
     * be allowed in regardless of risk. For example, the {@link DefaultRiskAnalysis} checks for non-finality of
     * transactions.</p>
     *
     * <p>Note that this property is not serialized. You have to set it each time a Wallet object is constructed,
     * even if it's loaded from a protocol buffer.</p>
     */
    public void setAcceptRiskyTransactions(boolean acceptRiskyTransactions) {
        lock.lock();
        try {
            this.acceptRiskyTransactions = acceptRiskyTransactions;
        } finally {
            lock.unlock();
        }
    }

    /**
     * See {@link Wallet#setAcceptRiskyTransactions(boolean)} for an explanation of this property.
     */
    public boolean isAcceptRiskyTransactions() {
        lock.lock();
        try {
            return acceptRiskyTransactions;
        } finally {
            lock.unlock();
        }
    }

    /**
     * Sets the {@link RiskAnalysis} implementation to use for deciding whether received pending transactions are risky
     * or not. If the analyzer says a transaction is risky, by default it will be dropped. You can customize this
     * behaviour with {@link #setAcceptRiskyTransactions(boolean)}.
     */
    public void setRiskAnalyzer(RiskAnalysis.Analyzer analyzer) {
        lock.lock();
        try {
            this.riskAnalyzer = checkNotNull(analyzer);
        } finally {
            lock.unlock();
        }
    }

    /**
     * Gets the current {@link RiskAnalysis} implementation. The default is {@link DefaultRiskAnalysis}.
     */
    public RiskAnalysis.Analyzer getRiskAnalyzer() {
        lock.lock();
        try {
            return riskAnalyzer;
        } finally {
            lock.unlock();
        }
    }

    /**
     * <p>Sets up the wallet to auto-save itself to the given file, using temp files with atomic renames to ensure
     * consistency. After connecting to a file, you no longer need to save the wallet manually, it will do it
     * whenever necessary. Protocol buffer serialization will be used.</p>
     *
     * <p>If delayTime is set, a background thread will be created and the wallet will only be saved to
     * disk every so many time units. If no changes have occurred for the given time period, nothing will be written.
     * In this way disk IO can be rate limited. It's a good idea to set this as otherwise the wallet can change very
     * frequently, eg if there are a lot of transactions in it or during block sync, and there will be a lot of redundant
     * writes. Note that when a new key is added, that always results in an immediate save regardless of
     * delayTime. <b>You should still save the wallet manually using {@link Wallet#saveToFile(File)} when your program
     * is about to shut down as the JVM will not wait for the background thread.</b></p>
     *
     * <p>An event listener can be provided. If a delay greater than 0 was specified, it will be called on a background thread
     * with the wallet locked when an auto-save occurs. If delay is zero or you do something that always triggers
     * an immediate save, like adding a key, the event listener will be invoked on the calling threads.</p>
     *
     * @param f The destination file to save to.
     * @param delayTime How many time units to wait until saving the wallet on a background thread.
     * @param timeUnit the unit of measurement for delayTime.
     * @param eventListener callback to be informed when the auto-save thread does things, or null
     */
    public WalletFiles autosaveToFile(File f, long delayTime, TimeUnit timeUnit,
                                      @Nullable WalletFiles.Listener eventListener) {
        lock.lock();
        try {
            checkState(vFileManager == null, "Already auto saving this wallet.");
            WalletFiles manager = new WalletFiles(this, f, delayTime, timeUnit);
            if (eventListener != null)
                manager.setListener(eventListener);
            vFileManager = manager;
            return manager;
        } finally {
            lock.unlock();
        }
    }

    /**
     * <p>
     * Disables auto-saving, after it had been enabled with
     * {@link Wallet#autosaveToFile(File, long, TimeUnit, WalletFiles.Listener)}
     * before. This method blocks until finished.
     * </p>
     */
    public void shutdownAutosaveAndWait() {
        lock.lock();
        try {
            WalletFiles files = vFileManager;
            vFileManager = null;
            checkState(files != null, "Auto saving not enabled.");
            files.shutdownAndWait();
        } finally {
            lock.unlock();
        }
    }

    /** Requests an asynchronous save on a background thread */
    protected void saveLater() {
        WalletFiles files = vFileManager;
        if (files != null)
            files.saveLater();
    }

    /** If auto saving is enabled, do an immediate sync write to disk ignoring any delays. */
    protected void saveNow() {
        WalletFiles files = vFileManager;
        if (files != null) {
            try {
                files.saveNow();  // This calls back into saveToFile().
            } catch (IOException e) {
                // Can't really do much at this point, just let the API user know.
                log.error("Failed to save wallet to disk!", e);
                Thread.UncaughtExceptionHandler handler = Threading.uncaughtExceptionHandler;
                if (handler != null)
                    handler.uncaughtException(Thread.currentThread(), e);
            }
        }
    }

    /**
     * Uses protobuf serialization to save the wallet to the given file stream. To learn more about this file format, see
     * {@link WalletProtobufSerializer}.
     */
    public void saveToFileStream(OutputStream f) throws IOException {
        lock.lock();
        try {
            new WalletProtobufSerializer().writeWallet(this, f);
        } finally {
            lock.unlock();
        }
    }

    /** Returns the parameters this wallet was created with. */
    public NetworkParameters getParams() {
        return params;
    }

    /**
     * Returns a wallet deserialized from the given file. Extensions previously saved with the wallet can be
     * deserialized by calling @{@link WalletExtension#deserializeWalletExtension(Wallet, byte[])}}
     *
     * @param file the wallet file to read
     * @param walletExtensions extensions possibly added to the wallet.
     * @return The Wallet
     * @throws UnreadableWalletException if there was a problem loading or parsing the file
     */
    public static Wallet loadFromFile(File file, @Nullable WalletExtension... walletExtensions) throws UnreadableWalletException {
        return loadFromFile(file, WalletProtobufSerializer.WalletFactory.DEFAULT, false, false, walletExtensions);
    }

    /**
     * Returns a wallet deserialized from the given file. Extensions previously saved with the wallet can be
     * deserialized by calling @{@link WalletExtension#deserializeWalletExtension(Wallet, byte[])}}
     *
     * @param file the wallet file to read
     * @param factory wallet factory
     * @param forceReset force a reset of the wallet
     * @param ignoreMandatoryExtensions if true, mandatory extensions will be ignored instead of causing load errors (not recommended)
     * @param walletExtensions extensions possibly added to the wallet.
     * @return The Wallet
     * @throws UnreadableWalletException if there was a problem loading or parsing the file
     */
    public static Wallet loadFromFile(File file, WalletProtobufSerializer.WalletFactory factory, boolean forceReset, boolean ignoreMandatoryExtensions, @Nullable WalletExtension... walletExtensions) throws UnreadableWalletException {
        try (FileInputStream stream = new FileInputStream(file)) {
            return loadFromFileStream(stream, factory, forceReset, ignoreMandatoryExtensions, walletExtensions);
        } catch (IOException e) {
            throw new UnreadableWalletException("Could not open file", e);
        }
    }

    /**
     * Returns if this wallet is structurally consistent, so e.g. no duplicate transactions. First inconsistency and a
     * dump of the wallet will be logged.
     */
    public boolean isConsistent() {
        try {
            isConsistentOrThrow();
            return true;
        } catch (IllegalStateException x) {
            log.error(x.getMessage());
            try {
                log.error(toString());
            } catch (RuntimeException x2) {
                log.error("Printing inconsistent wallet failed", x2);
            }
            return false;
        }
    }

    /**
     * Variant of {@link Wallet#isConsistent()} that throws an {@link IllegalStateException} describing the first
     * inconsistency.
     */
    public void isConsistentOrThrow() throws IllegalStateException {
        lock.lock();
        try {
            Set<Transaction> transactions = getTransactions(true);

            Set<Sha256Hash> hashes = new HashSet<>();
            for (Transaction tx : transactions) {
                hashes.add(tx.getTxId());
            }

            int size1 = transactions.size();
            if (size1 != hashes.size()) {
                throw new IllegalStateException("Two transactions with same hash");
            }

            int size2 = unspent.size() + spent.size() + pending.size() + dead.size();
            if (size1 != size2) {
                throw new IllegalStateException("Inconsistent wallet sizes: " + size1 + ", " + size2);
            }

            for (Transaction tx : unspent.values()) {
                if (!isTxConsistent(tx, false)) {
                    throw new IllegalStateException("Inconsistent unspent tx: " + tx.getTxId());
                }
            }

            for (Transaction tx : spent.values()) {
                if (!isTxConsistent(tx, true)) {
                    throw new IllegalStateException("Inconsistent spent tx: " + tx.getTxId());
                }
            }
        } finally {
            lock.unlock();
        }
    }

    /*
     * If isSpent - check that all my outputs spent, otherwise check that there at least
     * one unspent.
     */
    @VisibleForTesting
    boolean isTxConsistent(final Transaction tx, final boolean isSpent) {
        boolean isActuallySpent = true;
        for (TransactionOutput o : tx.getOutputs()) {
            if (o.isAvailableForSpending()) {
                if (o.isMineOrWatched(this)) isActuallySpent = false;
                if (o.getSpentBy() != null) {
                    log.error("isAvailableForSpending != spentBy");
                    return false;
                }
            } else {
                if (o.getSpentBy() == null) {
                    log.error("isAvailableForSpending != spentBy");
                    return false;
                }
            }
        }
        return isActuallySpent == isSpent;
    }

    /**
     * Returns a wallet deserialized from the given input stream and wallet extensions.
     * @param stream An open InputStream containing a ProtoBuf Wallet
     * @param walletExtensions extensions possibly added to the wallet.
     * @return The Wallet
     * @throws UnreadableWalletException if there was a problem reading or parsing the stream
     */
    public static Wallet loadFromFileStream(InputStream stream, @Nullable WalletExtension... walletExtensions) throws UnreadableWalletException {
        return loadFromFileStream(stream, WalletProtobufSerializer.WalletFactory.DEFAULT, false, false, walletExtensions);
    }

    /**
     * Returns a wallet deserialized from the given input stream and wallet extensions.
     * @param stream An open InputStream containing a ProtoBuf Wallet
     * @param factory wallet factory
     * @param forceReset if true, configure wallet to replay transactions from the blockchain
     * @param ignoreMandatoryExtensions if true, mandatory extensions will be ignored instead of causing load errors (not recommended)
     * @param walletExtensions extensions possibly added to the wallet.
     * @return The Wallet
     * @throws UnreadableWalletException if there was a problem reading or parsing the stream
     */
    public static Wallet loadFromFileStream(InputStream stream,  WalletProtobufSerializer.WalletFactory factory, boolean forceReset, boolean ignoreMandatoryExtensions, @Nullable WalletExtension... walletExtensions) throws UnreadableWalletException {
        WalletProtobufSerializer loader = new WalletProtobufSerializer(factory);
        if (ignoreMandatoryExtensions) {
            loader.setRequireMandatoryExtensions(false);
        }
        Wallet wallet = loader.readWallet(stream, forceReset, walletExtensions);
        if (!wallet.isConsistent()) {
            log.error("Loaded an inconsistent wallet");
        }
        return wallet;
    }

    //endregion

    // ***************************************************************************************************************

    //region Inbound transaction reception and processing

    /**
     * Called by the {@link BlockChain} when we receive a new filtered block that contains a transactions previously
     * received by a call to {@link #receivePending}.<p>
     *
     * This is necessary for the internal book-keeping Wallet does. When a transaction is received that sends us
     * coins it is added to a pool so we can use it later to create spends. When a transaction is received that
     * consumes outputs they are marked as spent so they won't be used in future.<p>
     *
     * A transaction that spends our own coins can be received either because a spend we created was accepted by the
     * network and thus made it into a block, or because our keys are being shared between multiple instances and
     * some other node spent the coins instead. We still have to know about that to avoid accidentally trying to
     * double spend.<p>
     *
     * A transaction may be received multiple times if is included into blocks in parallel chains. The blockType
     * parameter describes whether the containing block is on the main/best chain or whether it's on a presently
     * inactive side chain. We must still record these transactions and the blocks they appear in because a future
     * block might change which chain is best causing a reorganize. A re-org can totally change our balance!
     */
    @Override
    public boolean notifyTransactionIsInBlock(Sha256Hash txHash, StoredBlock block,
                                              BlockChain.NewBlockType blockType,
                                              int relativityOffset) throws VerificationException {
        lock.lock();
        try {
            Transaction tx = transactions.get(txHash);
            if (tx == null) {
                tx = riskDropped.get(txHash);
                if (tx != null) {
                    // If this happens our risk analysis is probably wrong and should be improved.
                    log.info("Risk analysis dropped tx {} but was included in block anyway", tx.getTxId());
                } else {
                    // False positive that was broadcast to us and ignored by us because it was irrelevant to our keys.
                    return false;
                }
            }
            receive(tx, block, blockType, relativityOffset);
            return true;
        } finally {
            lock.unlock();
        }
    }

    /**
     * <p>Called when we have found a transaction (via network broadcast or otherwise) that is relevant to this wallet
     * and want to record it. Note that we <b>cannot verify these transactions at all</b>, they may spend fictional
     * coins or be otherwise invalid. They are useful to inform the user about coins they can expect to receive soon,
     * and if you trust the sender of the transaction you can choose to assume they are in fact valid and will not
     * be double spent as an optimization.</p>
     *
     * <p>This is the same as {@link Wallet#receivePending(Transaction, List)} but allows you to override the
     * {@link Wallet#isPendingTransactionRelevant(Transaction)} sanity-check to keep track of transactions that are not
     * spendable or spend our coins. This can be useful when you want to keep track of transaction confidence on
     * arbitrary transactions. Note that transactions added in this way will still be relayed to peers and appear in
     * transaction lists like any other pending transaction (even when not relevant).</p>
     */
    public void receivePending(Transaction tx, @Nullable List<Transaction> dependencies, boolean overrideIsRelevant) throws VerificationException {
        // Can run in a peer thread. This method will only be called if a prior call to isPendingTransactionRelevant
        // returned true, so we already know by this point that it sends coins to or from our wallet, or is a double
        // spend against one of our other pending transactions.
        lock.lock();
        try {
            tx.verify();
            // Ignore it if we already know about this transaction. Receiving a pending transaction never moves it
            // between pools.
            EnumSet<Pool> containingPools = getContainingPools(tx);
            if (!containingPools.equals(EnumSet.noneOf(Pool.class))) {
                log.debug("Received tx we already saw in a block or created ourselves: " + tx.getTxId());
                return;
            }
            // Repeat the check of relevancy here, even though the caller may have already done so - this is to avoid
            // race conditions where receivePending may be being called in parallel.
            if (!overrideIsRelevant && !isPendingTransactionRelevant(tx))
                return;
            if (isTransactionRisky(tx, dependencies) && !acceptRiskyTransactions) {
                // isTransactionRisky already logged the reason.

                // Clone transaction to avoid multiple wallets pointing to the same transaction. This can happen when
                // two wallets depend on the same transaction.
                Transaction cloneTx = tx.getParams().getDefaultSerializer().makeTransaction(tx.bitcoinSerialize());
                cloneTx.setPurpose(tx.getPurpose());
                cloneTx.setUpdateTime(tx.getUpdateTime());

                riskDropped.put(cloneTx.getTxId(), cloneTx);
                log.warn("There are now {} risk dropped transactions being kept in memory", riskDropped.size());
                return;
            }
            Coin valueSentToMe = tx.getValueSentToMe(this);
            Coin valueSentFromMe = tx.getValueSentFromMe(this);
            if (log.isInfoEnabled())
                log.info("Received a pending transaction {} that spends {} from our own wallet, and sends us {}",
                        tx.getTxId(), valueSentFromMe.toFriendlyString(), valueSentToMe.toFriendlyString());
            if (tx.getConfidence().getSource().equals(TransactionConfidence.Source.UNKNOWN)) {
                log.warn("Wallet received transaction with an unknown source. Consider tagging it!");
            }

            // Clone transaction to avoid multiple wallets pointing to the same transaction. This can happen when
            // two wallets depend on the same transaction.
            Transaction cloneTx = tx.getParams().getDefaultSerializer().makeTransaction(tx.bitcoinSerialize());
            cloneTx.setPurpose(tx.getPurpose());
            cloneTx.setUpdateTime(tx.getUpdateTime());

            // If this tx spends any of our unspent outputs, mark them as spent now, then add to the pending pool. This
            // ensures that if some other client that has our keys broadcasts a spend we stay in sync. Also updates the
            // timestamp on the transaction and registers/runs event listeners.
            commitTx(cloneTx);
        } finally {
            lock.unlock();
        }
        // maybeRotateKeys() will ignore pending transactions so we don't bother calling it here (see the comments
        // in that function for an explanation of why).
    }

    /**
     * Given a transaction and an optional list of dependencies (recursive/flattened), returns true if the given
     * transaction would be rejected by the analyzer, or false otherwise. The result of this call is independent
     * of the value of {@link #isAcceptRiskyTransactions()}. Risky transactions yield a logged warning. If you
     * want to know the reason why a transaction is risky, create an instance of the {@link RiskAnalysis} yourself
     * using the factory returned by {@link #getRiskAnalyzer()} and use it directly.
     */
    public boolean isTransactionRisky(Transaction tx, @Nullable List<Transaction> dependencies) {
        lock.lock();
        try {
            if (dependencies == null)
                dependencies = Collections.emptyList();
            RiskAnalysis analysis = riskAnalyzer.create(this, tx, dependencies);
            RiskAnalysis.Result result = analysis.analyze();
            if (result != RiskAnalysis.Result.OK) {
                log.warn("Pending transaction was considered risky: {}\n{}", analysis, tx);
                return true;
            }
            return false;
        } finally {
            lock.unlock();
        }
    }

    /**
     * <p>Called when we have found a transaction (via network broadcast or otherwise) that is relevant to this wallet
     * and want to record it. Note that we <b>cannot verify these transactions at all</b>, they may spend fictional
     * coins or be otherwise invalid. They are useful to inform the user about coins they can expect to receive soon,
     * and if you trust the sender of the transaction you can choose to assume they are in fact valid and will not
     * be double spent as an optimization.</p>
     *
     * <p>Before this method is called, {@link Wallet#isPendingTransactionRelevant(Transaction)} should have been
     * called to decide whether the wallet cares about the transaction - if it does, then this method expects the
     * transaction and any dependencies it has which are still in the memory pool.</p>
     */
    public void receivePending(Transaction tx, @Nullable List<Transaction> dependencies) throws VerificationException {
        receivePending(tx, dependencies, false);
    }

    /**
     * This method is used by a {@link Peer} to find out if a transaction that has been announced is interesting,
     * that is, whether we should bother downloading its dependencies and exploring the transaction to decide how
     * risky it is. If this method returns true then {@link Wallet#receivePending(Transaction, List)}
     * will soon be called with the transactions dependencies as well.
     */
    public boolean isPendingTransactionRelevant(Transaction tx) throws ScriptException {
        lock.lock();
        try {
            // Ignore it if we already know about this transaction. Receiving a pending transaction never moves it
            // between pools.
            EnumSet<Pool> containingPools = getContainingPools(tx);
            if (!containingPools.equals(EnumSet.noneOf(Pool.class))) {
                log.debug("Received tx we already saw in a block or created ourselves: " + tx.getTxId());
                return false;
            }
            // We only care about transactions that:
            //   - Send us coins
            //   - Spend our coins
            //   - Double spend a tx in our wallet
            if (!isTransactionRelevant(tx)) {
                log.debug("Received tx that isn't relevant to this wallet, discarding.");
                return false;
            }
            return true;
        } finally {
            lock.unlock();
        }
    }

    /**
     * <p>Returns true if the given transaction sends coins to any of our keys, or has inputs spending any of our outputs,
     * and also returns true if tx has inputs that are spending outputs which are
     * not ours but which are spent by pending transactions.</p>
     *
     * <p>Note that if the tx has inputs containing one of our keys, but the connected transaction is not in the wallet,
     * it will not be considered relevant.</p>
     */
    public boolean isTransactionRelevant(Transaction tx) throws ScriptException {
        lock.lock();
        try {
            return tx.getValueSentFromMe(this).signum() > 0 ||
                   tx.getValueSentToMe(this).signum() > 0 ||
                   !findDoubleSpendsAgainst(tx, transactions).isEmpty();
        } finally {
            lock.unlock();
        }
    }

    /**
     * Finds transactions in the specified candidates that double spend "tx". Not a general check, but it can work even if
     * the double spent inputs are not ours.
     * @return The set of transactions that double spend "tx".
     */
    private Set<Transaction> findDoubleSpendsAgainst(Transaction tx, Map<Sha256Hash, Transaction> candidates) {
        checkState(lock.isHeldByCurrentThread());
        if (tx.isCoinBase()) return new HashSet<>();
        // Compile a set of outpoints that are spent by tx.
        HashSet<TransactionOutPoint> outpoints = new HashSet<>();
        for (TransactionInput input : tx.getInputs()) {
            outpoints.add(input.getOutpoint());
        }
        // Now for each pending transaction, see if it shares any outpoints with this tx.
        Set<Transaction> doubleSpendTxns = new HashSet<>();
        for (Transaction p : candidates.values()) {
            if (p.equals(tx))
                continue;
            for (TransactionInput input : p.getInputs()) {
                // This relies on the fact that TransactionOutPoint equality is defined at the protocol not object
                // level - outpoints from two different inputs that point to the same output compare the same.
                TransactionOutPoint outpoint = input.getOutpoint();
                if (outpoints.contains(outpoint)) {
                    // It does, it's a double spend against the candidates, which makes it relevant.
                    doubleSpendTxns.add(p);
                }
            }
        }
        return doubleSpendTxns;
    }

    /**
     * Adds to txSet all the txns in txPool spending outputs of txns in txSet,
     * and all txns spending the outputs of those txns, recursively.
     */
    void addTransactionsDependingOn(Set<Transaction> txSet, Set<Transaction> txPool) {
        Map<Sha256Hash, Transaction> txQueue = new LinkedHashMap<>();
        for (Transaction tx : txSet) {
            txQueue.put(tx.getTxId(), tx);
        }
        while(!txQueue.isEmpty()) {
            Transaction tx = txQueue.remove(txQueue.keySet().iterator().next());
            for (Transaction anotherTx : txPool) {
                if (anotherTx.equals(tx)) continue;
                for (TransactionInput input : anotherTx.getInputs()) {
                    if (input.getOutpoint().getHash().equals(tx.getTxId())) {
                        if (txQueue.get(anotherTx.getTxId()) == null) {
                            txQueue.put(anotherTx.getTxId(), anotherTx);
                            txSet.add(anotherTx);
                        }
                    }
                }
            }
        }
    }

    /**
     * Called by the {@link BlockChain} when we receive a new block that sends coins to one of our addresses or
     * spends coins from one of our addresses (note that a single transaction can do both).<p>
     *
     * This is necessary for the internal book-keeping Wallet does. When a transaction is received that sends us
     * coins it is added to a pool so we can use it later to create spends. When a transaction is received that
     * consumes outputs they are marked as spent so they won't be used in future.<p>
     *
     * A transaction that spends our own coins can be received either because a spend we created was accepted by the
     * network and thus made it into a block, or because our keys are being shared between multiple instances and
     * some other node spent the coins instead. We still have to know about that to avoid accidentally trying to
     * double spend.<p>
     *
     * A transaction may be received multiple times if is included into blocks in parallel chains. The blockType
     * parameter describes whether the containing block is on the main/best chain or whether it's on a presently
     * inactive side chain. We must still record these transactions and the blocks they appear in because a future
     * block might change which chain is best causing a reorganize. A re-org can totally change our balance!
     */
    @Override
    public void receiveFromBlock(Transaction tx, StoredBlock block,
                                 BlockChain.NewBlockType blockType,
                                 int relativityOffset) throws VerificationException {
        lock.lock();
        try {
            if (!isTransactionRelevant(tx))
                return;
            receive(tx, block, blockType, relativityOffset);
        } finally {
            lock.unlock();
        }
    }

    // Whether to do a saveNow or saveLater when we are notified of the next best block.
    private boolean hardSaveOnNextBlock = false;

    private void receive(Transaction tx, StoredBlock block, BlockChain.NewBlockType blockType,
                         int relativityOffset) throws VerificationException {
        // Runs in a peer thread.
        checkState(lock.isHeldByCurrentThread());

        Coin prevBalance = getBalance();
        Sha256Hash txHash = tx.getTxId();
        boolean bestChain = blockType == BlockChain.NewBlockType.BEST_CHAIN;
        boolean sideChain = blockType == BlockChain.NewBlockType.SIDE_CHAIN;

        Coin valueSentFromMe = tx.getValueSentFromMe(this);
        Coin valueSentToMe = tx.getValueSentToMe(this);
        Coin valueDifference = valueSentToMe.subtract(valueSentFromMe);

        log.info("Received tx{} for {}: {} [{}] in block {}", sideChain ? " on a side chain" : "",
                valueDifference.toFriendlyString(), tx.getTxId(), relativityOffset,
                block != null ? block.getHeader().getHash() : "(unit test)");

        // Inform the key chains that the issued keys were observed in a transaction, so they know to
        // calculate more keys for the next Bloom filters.
        markKeysAsUsed(tx);

        onWalletChangedSuppressions++;

        // If this transaction is already in the wallet we may need to move it into a different pool. At the very
        // least we need to ensure we're manipulating the canonical object rather than a duplicate.
        {
            Transaction tmp = transactions.get(tx.getTxId());
            if (tmp != null)
                tx = tmp;
        }

        boolean wasPending = pending.remove(txHash) != null;
        if (wasPending)
            log.info("  <-pending");

        if (bestChain) {
            boolean wasDead = dead.remove(txHash) != null;
            if (wasDead)
                log.info("  <-dead");
            if (wasPending) {
                // Was pending and is now confirmed. Disconnect the outputs in case we spent any already: they will be
                // re-connected by processTxFromBestChain below.
                for (TransactionOutput output : tx.getOutputs()) {
                    final TransactionInput spentBy = output.getSpentBy();
                    if (spentBy != null) {
                        checkState(myUnspents.add(output));
                        spentBy.disconnect();
                    }
                }
            }
            processTxFromBestChain(tx, wasPending || wasDead);
        } else {
            checkState(sideChain);
            // Transactions that appear in a side chain will have that appearance recorded below - we assume that
            // some miners are also trying to include the transaction into the current best chain too, so let's treat
            // it as pending, except we don't need to do any risk analysis on it.
            if (wasPending) {
                // Just put it back in without touching the connections or confidence.
                addWalletTransaction(Pool.PENDING, tx);
                log.info("  ->pending");
            } else {
                // Ignore the case where a tx appears on a side chain at the same time as the best chain (this is
                // quite normal and expected).
                Sha256Hash hash = tx.getTxId();
                if (!unspent.containsKey(hash) && !spent.containsKey(hash) && !dead.containsKey(hash)) {
                    // Otherwise put it (possibly back) into pending.
                    // Committing it updates the spent flags and inserts into the pool as well.
                    commitTx(tx);
                }
            }
        }

        if (block != null) {
            // Mark the tx as appearing in this block so we can find it later after a re-org. This also tells the tx
            // confidence object about the block and sets its depth appropriately.
            tx.setBlockAppearance(block, bestChain, relativityOffset);
            if (bestChain) {
                // Don't notify this tx of work done in notifyNewBestBlock which will be called immediately after
                // this method has been called by BlockChain for all relevant transactions. Otherwise we'd double
                // count.
                ignoreNextNewBlock.add(txHash);

                // When a tx is received from the best chain, if other txns that spend this tx are IN_CONFLICT,
                // change its confidence to PENDING (Unless they are also spending other txns IN_CONFLICT).
                // Consider dependency chains.
                Set<Transaction> currentTxDependencies = new HashSet<>();
                currentTxDependencies.add(tx);
                addTransactionsDependingOn(currentTxDependencies, getTransactions(true));
                currentTxDependencies.remove(tx);
                List<Transaction> currentTxDependenciesSorted = sortTxnsByDependency(currentTxDependencies);
                for (Transaction txDependency : currentTxDependenciesSorted) {
                    if (txDependency.getConfidence().getConfidenceType().equals(ConfidenceType.IN_CONFLICT)) {
                        if (isNotSpendingTxnsInConfidenceType(txDependency, ConfidenceType.IN_CONFLICT)) {
                            txDependency.getConfidence().setConfidenceType(ConfidenceType.PENDING);
                            confidenceChanged.put(txDependency, TransactionConfidence.Listener.ChangeReason.TYPE);
                        }
                    }
                }
            }
        }

        onWalletChangedSuppressions--;

        // Side chains don't affect confidence.
        if (bestChain) {
            // notifyNewBestBlock will be invoked next and will then call maybeQueueOnWalletChanged for us.
            confidenceChanged.put(tx, TransactionConfidence.Listener.ChangeReason.TYPE);
        } else {
            maybeQueueOnWalletChanged();
        }

        // Inform anyone interested that we have received or sent coins but only if:
        //  - This is not due to a re-org.
        //  - The coins appeared on the best chain.
        //  - We did in fact receive some new money.
        //  - We have not already informed the user about the coins when we received the tx broadcast, or for our
        //    own spends. If users want to know when a broadcast tx becomes confirmed, they need to use tx confidence
        //    listeners.
        if (!insideReorg && bestChain) {
            Coin newBalance = getBalance();  // This is slow.
            log.info("Balance is now: " + newBalance.toFriendlyString());
            if (!wasPending) {
                int diff = valueDifference.signum();
                // We pick one callback based on the value difference, though a tx can of course both send and receive
                // coins from the wallet.
                if (diff > 0) {
                    queueOnCoinsReceived(tx, prevBalance, newBalance);
                } else if (diff < 0) {
                    queueOnCoinsSent(tx, prevBalance, newBalance);
                }
            }
            checkBalanceFuturesLocked(newBalance);
        }

        informConfidenceListenersIfNotReorganizing();
        isConsistentOrThrow();
        // Optimization for the case where a block has tons of relevant transactions.
        saveLater();
        hardSaveOnNextBlock = true;
    }

    /** Finds if tx is NOT spending other txns which are in the specified confidence type */
    private boolean isNotSpendingTxnsInConfidenceType(Transaction tx, ConfidenceType confidenceType) {
        for (TransactionInput txInput : tx.getInputs()) {
            Transaction connectedTx = this.getTransaction(txInput.getOutpoint().getHash());
            if (connectedTx != null && connectedTx.getConfidence().getConfidenceType().equals(confidenceType)) {
                return false;
            }
        }
        return true;
    }

    /**
     * Creates and returns a new List with the same txns as inputSet
     * but txns are sorted by depencency (a topological sort).
     * If tx B spends tx A, then tx A should be before tx B on the returned List.
     * Several invocations to this method with the same inputSet could result in lists with txns in different order,
     * as there is no guarantee on the order of the returned txns besides what was already stated.
     */
    List<Transaction> sortTxnsByDependency(Set<Transaction> inputSet) {
        ArrayList<Transaction> result = new ArrayList<>(inputSet);
        for (int i = 0; i < result.size()-1; i++) {
            boolean txAtISpendsOtherTxInTheList;
            do {
                txAtISpendsOtherTxInTheList = false;
                for (int j = i+1; j < result.size(); j++) {
                    if (spends(result.get(i), result.get(j))) {
                        Transaction transactionAtI = result.remove(i);
                        result.add(j, transactionAtI);
                        txAtISpendsOtherTxInTheList = true;
                        break;
                    }
                }
            } while (txAtISpendsOtherTxInTheList);
        }
        return result;
    }

    /** Finds whether txA spends txB */
    boolean spends(Transaction txA, Transaction txB) {
        for (TransactionInput txInput : txA.getInputs()) {
            if (txInput.getOutpoint().getHash().equals(txB.getTxId())) {
                return true;
            }
        }
        return false;
    }

    private void informConfidenceListenersIfNotReorganizing() {
        if (insideReorg)
            return;
        for (Map.Entry<Transaction, TransactionConfidence.Listener.ChangeReason> entry : confidenceChanged.entrySet()) {
            final Transaction tx = entry.getKey();
            tx.getConfidence().queueListeners(entry.getValue());
            queueOnTransactionConfidenceChanged(tx);
        }
        confidenceChanged.clear();
    }

    /**
     * <p>Called by the {@link BlockChain} when a new block on the best chain is seen, AFTER relevant wallet
     * transactions are extracted and sent to us UNLESS the new block caused a re-org, in which case this will
     * not be called (the {@link Wallet#reorganize(StoredBlock, List, List)} method will
     * call this one in that case).</p>
     * <p>Used to update confidence data in each transaction and last seen block hash. Triggers auto saving.
     * Invokes the onWalletChanged event listener if there were any affected transactions.</p>
     */
    @Override
    public void notifyNewBestBlock(StoredBlock block) throws VerificationException {
        // Check to see if this block has been seen before.
        Sha256Hash newBlockHash = block.getHeader().getHash();
        if (newBlockHash.equals(getLastBlockSeenHash()))
            return;
        lock.lock();
        try {
            // Store the new block hash.
            setLastBlockSeenHash(newBlockHash);
            setLastBlockSeenHeight(block.getHeight());
            setLastBlockSeenTimeSecs(block.getHeader().getTimeSeconds());
            // Notify all the BUILDING transactions of the new block.
            // This is so that they can update their depth.
            Set<Transaction> transactions = getTransactions(true);
            for (Transaction tx : transactions) {
                if (ignoreNextNewBlock.contains(tx.getTxId())) {
                    // tx was already processed in receive() due to it appearing in this block, so we don't want to
                    // increment the tx confidence depth twice, it'd result in miscounting.
                    ignoreNextNewBlock.remove(tx.getTxId());
                } else {
                    TransactionConfidence confidence = tx.getConfidence();
                    if (confidence.getConfidenceType() == ConfidenceType.BUILDING) {
                        // Erase the set of seen peers once the tx is so deep that it seems unlikely to ever go
                        // pending again. We could clear this data the moment a tx is seen in the block chain, but
                        // in cases where the chain re-orgs, this would mean that wallets would perceive a newly
                        // pending tx has zero confidence at all, which would not be right: we expect it to be
                        // included once again. We could have a separate was-in-chain-and-now-isn't confidence type
                        // but this way is backwards compatible with existing software, and the new state probably
                        // wouldn't mean anything different to just remembering peers anyway.
                        if (confidence.incrementDepthInBlocks() > Context.getOrCreate().getEventHorizon())
                            confidence.clearBroadcastBy();
                        confidenceChanged.put(tx, TransactionConfidence.Listener.ChangeReason.DEPTH);
                    }
                }
            }

            informConfidenceListenersIfNotReorganizing();
            maybeQueueOnWalletChanged();

            if (hardSaveOnNextBlock) {
                saveNow();
                hardSaveOnNextBlock = false;
            } else {
                // Coalesce writes to avoid throttling on disk access when catching up with the chain.
                saveLater();
            }
        } finally {
            lock.unlock();
        }
    }

    /**
     * Handle when a transaction becomes newly active on the best chain, either due to receiving a new block or a
     * re-org. Places the tx into the right pool, handles coinbase transactions, handles double-spends and so on.
     */
    private void processTxFromBestChain(Transaction tx, boolean forceAddToPool) throws VerificationException {
        checkState(lock.isHeldByCurrentThread());
        checkState(!pending.containsKey(tx.getTxId()));

        // This TX may spend our existing outputs even though it was not pending. This can happen in unit
        // tests, if keys are moved between wallets, if we're catching up to the chain given only a set of keys,
        // or if a dead coinbase transaction has moved back onto the best chain.
        boolean isDeadCoinbase = tx.isCoinBase() && dead.containsKey(tx.getTxId());
        if (isDeadCoinbase) {
            // There is a dead coinbase tx being received on the best chain. A coinbase tx is made dead when it moves
            // to a side chain but it can be switched back on a reorg and resurrected back to spent or unspent.
            // So take it out of the dead pool. Note that we don't resurrect dependent transactions here, even though
            // we could. Bitcoin Core nodes on the network have deleted the dependent transactions from their mempools
            // entirely by this point. We could and maybe should rebroadcast them so the network remembers and tries
            // to confirm them again. But this is a deeply unusual edge case that due to the maturity rule should never
            // happen in practice, thus for simplicities sake we ignore it here.
            log.info("  coinbase tx <-dead: confidence {}", tx.getTxId(),
                    tx.getConfidence().getConfidenceType().name());
            dead.remove(tx.getTxId());
        }

        // Update tx and other unspent/pending transactions by connecting inputs/outputs.
        updateForSpends(tx, true);

        // Now make sure it ends up in the right pool. Also, handle the case where this TX is double-spending
        // against our pending transactions. Note that a tx may double spend our pending transactions and also send
        // us money/spend our money.
        boolean hasOutputsToMe = tx.getValueSentToMe(this).signum() > 0;
        boolean hasOutputsFromMe = false;
        if (hasOutputsToMe) {
            // Needs to go into either unspent or spent (if the outputs were already spent by a pending tx).
            if (tx.isEveryOwnedOutputSpent(this)) {
                log.info("  tx {} ->spent (by pending)", tx.getTxId());
                addWalletTransaction(Pool.SPENT, tx);
            } else {
                log.info("  tx {} ->unspent", tx.getTxId());
                addWalletTransaction(Pool.UNSPENT, tx);
            }
        } else if (tx.getValueSentFromMe(this).signum() > 0) {
            hasOutputsFromMe = true;
            // Didn't send us any money, but did spend some. Keep it around for record keeping purposes.
            log.info("  tx {} ->spent", tx.getTxId());
            addWalletTransaction(Pool.SPENT, tx);
        } else if (forceAddToPool) {
            // Was manually added to pending, so we should keep it to notify the user of confidence information
            log.info("  tx {} ->spent (manually added)", tx.getTxId());
            addWalletTransaction(Pool.SPENT, tx);
        }

        // Kill txns in conflict with this tx
        Set<Transaction> doubleSpendTxns = findDoubleSpendsAgainst(tx, pending);
        if (!doubleSpendTxns.isEmpty()) {
            // no need to addTransactionsDependingOn(doubleSpendTxns) because killTxns() already kills dependencies;
            killTxns(doubleSpendTxns, tx);
        }
        if (!hasOutputsToMe
            && !hasOutputsFromMe
            && !forceAddToPool
            && !findDoubleSpendsAgainst(tx, transactions).isEmpty())
        {
            // disconnect irrelevant inputs (otherwise might cause protobuf serialization issue)
            for (TransactionInput input : tx.getInputs()) {
                TransactionOutput output = input.getConnectedOutput();
                if (output != null && !output.isMineOrWatched(this)) {
                    input.disconnect();
                }
            }
        }
    }

    /**
     * <p>Updates the wallet by checking if this TX spends any of our outputs, and marking them as spent if so. If
     * fromChain is true, also checks to see if any pending transaction spends outputs of this transaction and marks
     * the spent flags appropriately.</p>
     *
     * <p>It can be called in two contexts. One is when we receive a transaction on the best chain but it wasn't pending,
     * this most commonly happens when we have a set of keys but the wallet transactions were wiped and we are catching
     * up with the block chain. It can also happen if a block includes a transaction we never saw at broadcast time.
     * If this tx double spends, it takes precedence over our pending transactions and the pending tx goes dead.</p>
     *
     * <p>The other context it can be called is from {@link Wallet#receivePending(Transaction, List)},
     * ie we saw a tx be broadcast or one was submitted directly that spends our own coins. If this tx double spends
     * it does NOT take precedence because the winner will be resolved by the miners - we assume that our version will
     * win, if we are wrong then when a block appears the tx will go dead.</p>
     *
     * @param tx The transaction which is being updated.
     * @param fromChain If true, the tx appeared on the current best chain, if false it was pending.
     */
    private void updateForSpends(Transaction tx, boolean fromChain) throws VerificationException {
        checkState(lock.isHeldByCurrentThread());
        if (fromChain)
            checkState(!pending.containsKey(tx.getTxId()));
        for (TransactionInput input : tx.getInputs()) {
            TransactionInput.ConnectionResult result = input.connect(unspent, TransactionInput.ConnectMode.ABORT_ON_CONFLICT);
            if (result == TransactionInput.ConnectionResult.NO_SUCH_TX) {
                // Not found in the unspent map. Try again with the spent map.
                result = input.connect(spent, TransactionInput.ConnectMode.ABORT_ON_CONFLICT);
                if (result == TransactionInput.ConnectionResult.NO_SUCH_TX) {
                    // Not found in the unspent and spent maps. Try again with the pending map.
                    result = input.connect(pending, TransactionInput.ConnectMode.ABORT_ON_CONFLICT);
                    if (result == TransactionInput.ConnectionResult.NO_SUCH_TX) {
                        // Doesn't spend any of our outputs or is coinbase.
                        continue;
                    }
                }
            }

            TransactionOutput output = checkNotNull(input.getConnectedOutput());
            if (result == TransactionInput.ConnectionResult.ALREADY_SPENT) {
                if (fromChain) {
                    // Can be:
                    // (1) We already marked this output as spent when we saw the pending transaction (most likely).
                    //     Now it's being confirmed of course, we cannot mark it as spent again.
                    // (2) A double spend from chain: this will be handled later by findDoubleSpendsAgainst()/killTxns().
                    //
                    // In any case, nothing to do here.
                } else {
                    // We saw two pending transactions that double spend each other. We don't know which will win.
                    // This can happen in the case of bad network nodes that mutate transactions. Do a hex dump
                    // so the exact nature of the mutation can be examined.
                    log.warn("Saw two pending transactions double spend each other");
                    log.warn("  offending input is input {}", tx.getInputs().indexOf(input));
                    log.warn("{}: {}", tx.getTxId(), tx.toHexString());
                    Transaction other = output.getSpentBy().getParentTransaction();
                    log.warn("{}: {}", other.getTxId(), other.toHexString());
                }
            } else if (result == TransactionInput.ConnectionResult.SUCCESS) {
                // Otherwise we saw a transaction spend our coins, but we didn't try and spend them ourselves yet.
                // The outputs are already marked as spent by the connect call above, so check if there are any more for
                // us to use. Move if not.
                Transaction connected = checkNotNull(input.getConnectedTransaction());
                log.info("  marked {} as spent by {}", input.getOutpoint(), tx.getTxId());
                maybeMovePool(connected, "prevtx");
                // Just because it's connected doesn't mean it's actually ours: sometimes we have total visibility.
                if (output.isMineOrWatched(this)) {
                    checkState(myUnspents.remove(output));
                }
            }
        }
        // Now check each output and see if there is a pending transaction which spends it. This shouldn't normally
        // ever occur because we expect transactions to arrive in temporal order, but this assumption can be violated
        // when we receive a pending transaction from the mempool that is relevant to us, which spends coins that we
        // didn't see arrive on the best chain yet. For instance, because of a chain replay or because of our keys were
        // used by another wallet somewhere else. Also, unconfirmed transactions can arrive from the mempool in more or
        // less random order.
        for (Transaction pendingTx : pending.values()) {
            for (TransactionInput input : pendingTx.getInputs()) {
                TransactionInput.ConnectionResult result = input.connect(tx, TransactionInput.ConnectMode.ABORT_ON_CONFLICT);
                if (fromChain) {
                    // This TX is supposed to have just appeared on the best chain, so its outputs should not be marked
                    // as spent yet. If they are, it means something is happening out of order.
                    checkState(result != TransactionInput.ConnectionResult.ALREADY_SPENT);
                }
                if (result == TransactionInput.ConnectionResult.SUCCESS) {
                    log.info("Connected pending tx input {}:{}",
                            pendingTx.getTxId(), pendingTx.getInputs().indexOf(input));
                    // The unspents map might not have it if we never saw this tx until it was included in the chain
                    // and thus becomes spent the moment we become aware of it.
                    if (myUnspents.remove(input.getConnectedOutput()))
                        log.info("Removed from UNSPENTS: {}", input.getConnectedOutput());
                }
            }
        }
        if (!fromChain) {
            maybeMovePool(tx, "pendingtx");
        } else {
            // If the transactions outputs are now all spent, it will be moved into the spent pool by the
            // processTxFromBestChain method.
        }
    }

    // Updates the wallet when a double spend occurs. overridingTx can be null for the case of coinbases
    private void killTxns(Set<Transaction> txnsToKill, @Nullable Transaction overridingTx) {
        LinkedList<Transaction> work = new LinkedList<>(txnsToKill);
        while (!work.isEmpty()) {
            final Transaction tx = work.poll();
            log.warn("TX {} killed{}", tx.getTxId(),
                    overridingTx != null ? " by " + overridingTx.getTxId() : "");
            log.warn("Disconnecting each input and moving connected transactions.");
            // TX could be pending (finney attack), or in unspent/spent (coinbase killed by reorg).
            pending.remove(tx.getTxId());
            unspent.remove(tx.getTxId());
            spent.remove(tx.getTxId());
            addWalletTransaction(Pool.DEAD, tx);
            for (TransactionInput deadInput : tx.getInputs()) {
                Transaction connected = deadInput.getConnectedTransaction();
                if (connected == null) continue;
                if (connected.getConfidence().getConfidenceType() != ConfidenceType.DEAD && deadInput.getConnectedOutput().getSpentBy() != null && deadInput.getConnectedOutput().getSpentBy().equals(deadInput)) {
                    checkState(myUnspents.add(deadInput.getConnectedOutput()));
                    log.info("Added to UNSPENTS: {} in {}", deadInput.getConnectedOutput(), deadInput.getConnectedOutput().getParentTransaction().getTxId());
                }
                deadInput.disconnect();
                maybeMovePool(connected, "kill");
            }
            tx.getConfidence().setOverridingTransaction(overridingTx);
            confidenceChanged.put(tx, TransactionConfidence.Listener.ChangeReason.TYPE);
            // Now kill any transactions we have that depended on this one.
            for (TransactionOutput deadOutput : tx.getOutputs()) {
                if (myUnspents.remove(deadOutput))
                    log.info("XX Removed from UNSPENTS: {}", deadOutput);
                TransactionInput connected = deadOutput.getSpentBy();
                if (connected == null) continue;
                final Transaction parentTransaction = connected.getParentTransaction();
                log.info("This death invalidated dependent tx {}", parentTransaction.getTxId());
                work.push(parentTransaction);
            }
        }
        if (overridingTx == null)
            return;
        log.warn("Now attempting to connect the inputs of the overriding transaction.");
        for (TransactionInput input : overridingTx.getInputs()) {
            TransactionInput.ConnectionResult result = input.connect(unspent, TransactionInput.ConnectMode.DISCONNECT_ON_CONFLICT);
            if (result == TransactionInput.ConnectionResult.SUCCESS) {
                maybeMovePool(input.getConnectedTransaction(), "kill");
                myUnspents.remove(input.getConnectedOutput());
                log.info("Removing from UNSPENTS: {}", input.getConnectedOutput());
            } else {
                result = input.connect(spent, TransactionInput.ConnectMode.DISCONNECT_ON_CONFLICT);
                if (result == TransactionInput.ConnectionResult.SUCCESS) {
                    maybeMovePool(input.getConnectedTransaction(), "kill");
                    myUnspents.remove(input.getConnectedOutput());
                    log.info("Removing from UNSPENTS: {}", input.getConnectedOutput());
                }
            }
        }
    }

    /**
     * If the transactions outputs are all marked as spent, and it's in the unspent map, move it.
     * If the owned transactions outputs are not all marked as spent, and it's in the spent map, move it.
     */
    private void maybeMovePool(Transaction tx, String context) {
        checkState(lock.isHeldByCurrentThread());
        if (tx.isEveryOwnedOutputSpent(this)) {
            // There's nothing left I can spend in this transaction.
            if (unspent.remove(tx.getTxId()) != null) {
                if (log.isInfoEnabled()) {
                    log.info("  {} {} <-unspent ->spent", tx.getTxId(), context);
                }
                spent.put(tx.getTxId(), tx);
            }
        } else {
            if (spent.remove(tx.getTxId()) != null) {
                if (log.isInfoEnabled()) {
                    log.info("  {} {} <-spent ->unspent", tx.getTxId(), context);
                }
                unspent.put(tx.getTxId(), tx);
            }
        }
    }

    /**
     * Updates the wallet with the given transaction: puts it into the pending pool, sets the spent flags and runs
     * the onCoinsSent/onCoinsReceived event listener.
     * <p>
     * Triggers an auto save (if enabled.)
     * <p>
     * Unlike {@link Wallet#commitTx} this method does not throw an exception if the transaction
     * was already added to the wallet, instead it will return {@code false}
     *
     * @param tx transaction to commit
     * @return true if the tx was added to the wallet, or false if it was already in the pending pool
     * @throws VerificationException If transaction fails to verify
     */
    public boolean maybeCommitTx(Transaction tx) throws VerificationException {
        tx.verify();
        lock.lock();
        try {
            if (pending.containsKey(tx.getTxId()))
                return false;
            log.info("commitTx of {}", tx.getTxId());
            Coin balance = getBalance();
            tx.setUpdateTime(Utils.now());
            // Put any outputs that are sending money back to us into the unspents map, and calculate their total value.
            Coin valueSentToMe = Coin.ZERO;
            for (TransactionOutput o : tx.getOutputs()) {
                if (!o.isMineOrWatched(this)) continue;
                valueSentToMe = valueSentToMe.add(o.getValue());
            }
            // Mark the outputs we're spending as spent so we won't try and use them in future creations. This will also
            // move any transactions that are now fully spent to the spent map so we can skip them when creating future
            // spends.
            updateForSpends(tx, false);

            Set<Transaction> doubleSpendPendingTxns = findDoubleSpendsAgainst(tx, pending);
            Set<Transaction> doubleSpendUnspentTxns = findDoubleSpendsAgainst(tx, unspent);
            Set<Transaction> doubleSpendSpentTxns = findDoubleSpendsAgainst(tx, spent);

            if (!doubleSpendUnspentTxns.isEmpty() ||
                !doubleSpendSpentTxns.isEmpty() ||
                !isNotSpendingTxnsInConfidenceType(tx, ConfidenceType.DEAD)) {
                // tx is a double spend against a tx already in the best chain or spends outputs of a DEAD tx.
                // Add tx to the dead pool and schedule confidence listener notifications.
                log.info("->dead: {}", tx.getTxId());
                tx.getConfidence().setConfidenceType(ConfidenceType.DEAD);
                confidenceChanged.put(tx, TransactionConfidence.Listener.ChangeReason.TYPE);
                addWalletTransaction(Pool.DEAD, tx);
            } else if (!doubleSpendPendingTxns.isEmpty() ||
                !isNotSpendingTxnsInConfidenceType(tx, ConfidenceType.IN_CONFLICT)) {
                // tx is a double spend against a pending tx or spends outputs of a tx already IN_CONFLICT.
                // Add tx to the pending pool. Update the confidence type of tx, the txns in conflict with tx and all
                // their dependencies to IN_CONFLICT and schedule confidence listener notifications.
                log.info("->pending (IN_CONFLICT): {}", tx.getTxId());
                addWalletTransaction(Pool.PENDING, tx);
                doubleSpendPendingTxns.add(tx);
                addTransactionsDependingOn(doubleSpendPendingTxns, getTransactions(true));
                for (Transaction doubleSpendTx : doubleSpendPendingTxns) {
                    doubleSpendTx.getConfidence().setConfidenceType(ConfidenceType.IN_CONFLICT);
                    confidenceChanged.put(doubleSpendTx, TransactionConfidence.Listener.ChangeReason.TYPE);
                }
            } else {
                // No conflict detected.
                // Add to the pending pool and schedule confidence listener notifications.
                log.info("->pending: {}", tx.getTxId());
                tx.getConfidence().setConfidenceType(ConfidenceType.PENDING);
                confidenceChanged.put(tx, TransactionConfidence.Listener.ChangeReason.TYPE);
                addWalletTransaction(Pool.PENDING, tx);
            }
            if (log.isInfoEnabled())
                log.info("Estimated balance is now: {}", getBalance(BalanceType.ESTIMATED).toFriendlyString());

            // Mark any keys used in the outputs as "used", this allows wallet UI's to auto-advance the current key
            // they are showing to the user in qr codes etc.
            markKeysAsUsed(tx);
            try {
                Coin valueSentFromMe = tx.getValueSentFromMe(this);
                Coin newBalance = balance.add(valueSentToMe).subtract(valueSentFromMe);
                if (valueSentToMe.signum() > 0) {
                    checkBalanceFuturesLocked(null);
                    queueOnCoinsReceived(tx, balance, newBalance);
                }
                if (valueSentFromMe.signum() > 0)
                    queueOnCoinsSent(tx, balance, newBalance);

                maybeQueueOnWalletChanged();
            } catch (ScriptException e) {
                // Cannot happen as we just created this transaction ourselves.
                throw new RuntimeException(e);
            }

            isConsistentOrThrow();
            informConfidenceListenersIfNotReorganizing();
            saveNow();
        } finally {
            lock.unlock();
        }
        return true;
    }

    /**
     * Updates the wallet with the given transaction: puts it into the pending pool, sets the spent flags and runs
     * the onCoinsSent/onCoinsReceived event listener. Used in two situations:
     * <ol>
     *     <li>When we have just successfully transmitted the tx we created to the network.</li>
     *     <li>When we receive a pending transaction that didn't appear in the chain yet, and we did not create it.</li>
     * </ol>
     * Triggers an auto save (if enabled.)
     * <p>
     * Unlike {@link Wallet#maybeCommitTx} {@code commitTx} throws an exception if the transaction
     * was already added to the wallet.
     *
     * @param tx transaction to commit
     * @throws VerificationException if transaction was already in the pending pool
     */
    public void commitTx(Transaction tx) throws VerificationException {
        checkArgument(maybeCommitTx(tx), "commitTx called on the same transaction twice");
    }

    //endregion

    // ***************************************************************************************************************

    //region Event listeners

    /**
     * Adds an event listener object. Methods on this object are called when something interesting happens,
     * like receiving money. Runs the listener methods in the user thread.
     */
    public void addChangeEventListener(WalletChangeEventListener listener) {
        addChangeEventListener(Threading.USER_THREAD, listener);
    }

    /**
     * Adds an event listener object. Methods on this object are called when something interesting happens,
     * like receiving money. The listener is executed by the given executor.
     */
    public void addChangeEventListener(Executor executor, WalletChangeEventListener listener) {
        // This is thread safe, so we don't need to take the lock.
        changeListeners.add(new ListenerRegistration<>(listener, executor));
    }

    /**
     * Adds an event listener object called when coins are received.
     * Runs the listener methods in the user thread.
     */
    public void addCoinsReceivedEventListener(WalletCoinsReceivedEventListener listener) {
        addCoinsReceivedEventListener(Threading.USER_THREAD, listener);
    }

    /**
     * Adds an event listener object called when coins are received.
     * The listener is executed by the given executor.
     */
    public void addCoinsReceivedEventListener(Executor executor, WalletCoinsReceivedEventListener listener) {
        // This is thread safe, so we don't need to take the lock.
        coinsReceivedListeners.add(new ListenerRegistration<>(listener, executor));
    }

    /**
     * Adds an event listener object called when coins are sent.
     * Runs the listener methods in the user thread.
     */
    public void addCoinsSentEventListener(WalletCoinsSentEventListener listener) {
        addCoinsSentEventListener(Threading.USER_THREAD, listener);
    }

    /**
     * Adds an event listener object called when coins are sent.
     * The listener is executed by the given executor.
     */
    public void addCoinsSentEventListener(Executor executor, WalletCoinsSentEventListener listener) {
        // This is thread safe, so we don't need to take the lock.
        coinsSentListeners.add(new ListenerRegistration<>(listener, executor));
    }

    /**
     * Adds an event listener object. Methods on this object are called when keys are
     * added. The listener is executed in the user thread.
     */
    public void addKeyChainEventListener(KeyChainEventListener listener) {
        keyChainGroup.addEventListener(listener, Threading.USER_THREAD);
    }

    /**
     * Adds an event listener object. Methods on this object are called when keys are
     * added. The listener is executed by the given executor.
     */
    public void addKeyChainEventListener(Executor executor, KeyChainEventListener listener) {
        keyChainGroup.addEventListener(listener, executor);
    }

    /**
     * Adds an event listener object. Methods on this object are called when a current key and/or address
     * changes. The listener is executed in the user thread.
     */
    public void addCurrentKeyChangeEventListener(CurrentKeyChangeEventListener listener) {
        keyChainGroup.addCurrentKeyChangeEventListener(listener);
    }

    /**
     * Adds an event listener object. Methods on this object are called when a current key and/or address
     * changes. The listener is executed by the given executor.
     */
    public void addCurrentKeyChangeEventListener(Executor executor, CurrentKeyChangeEventListener listener) {
        keyChainGroup.addCurrentKeyChangeEventListener(listener, executor);
    }

    /**
     * Adds an event listener object. Methods on this object are called when something interesting happens,
     * like receiving money. Runs the listener methods in the user thread.
     */
    public void addReorganizeEventListener(WalletReorganizeEventListener listener) {
        addReorganizeEventListener(Threading.USER_THREAD, listener);
    }

    /**
     * Adds an event listener object. Methods on this object are called when something interesting happens,
     * like receiving money. The listener is executed by the given executor.
     */
    public void addReorganizeEventListener(Executor executor, WalletReorganizeEventListener listener) {
        // This is thread safe, so we don't need to take the lock.
        reorganizeListeners.add(new ListenerRegistration<>(listener, executor));
    }

    /**
     * Adds an event listener object. Methods on this object are called when scripts
     * watched by this wallet change. Runs the listener methods in the user thread.
     */
    public void addScriptsChangeEventListener(ScriptsChangeEventListener listener) {
        addScriptsChangeEventListener(Threading.USER_THREAD, listener);
    }

    /**
     * Adds an event listener object. Methods on this object are called when scripts
     * watched by this wallet change. The listener is executed by the given executor.
     */
    public void addScriptsChangeEventListener(Executor executor, ScriptsChangeEventListener listener) {
        // This is thread safe, so we don't need to take the lock.
        scriptsChangeListeners.add(new ListenerRegistration<>(listener, executor));
    }

    /**
     * Adds an event listener object. Methods on this object are called when confidence
     * of a transaction changes. Runs the listener methods in the user thread.
     */
    public void addTransactionConfidenceEventListener(TransactionConfidenceEventListener listener) {
        addTransactionConfidenceEventListener(Threading.USER_THREAD, listener);
    }

    /**
     * Adds an event listener object. Methods on this object are called when confidence
     * of a transaction changes. The listener is executed by the given executor.
     */
    public void addTransactionConfidenceEventListener(Executor executor, TransactionConfidenceEventListener listener) {
        // This is thread safe, so we don't need to take the lock.
        transactionConfidenceListeners.add(new ListenerRegistration<>(listener, executor));
    }

    /**
     * Removes the given event listener object. Returns true if the listener was removed, false if that listener
     * was never added.
     */
    public boolean removeChangeEventListener(WalletChangeEventListener listener) {
        return ListenerRegistration.removeFromList(listener, changeListeners);
    }

    /**
     * Removes the given event listener object. Returns true if the listener was removed, false if that listener
     * was never added.
     */
    public boolean removeCoinsReceivedEventListener(WalletCoinsReceivedEventListener listener) {
        return ListenerRegistration.removeFromList(listener, coinsReceivedListeners);
    }

    /**
     * Removes the given event listener object. Returns true if the listener was removed, false if that listener
     * was never added.
     */
    public boolean removeCoinsSentEventListener(WalletCoinsSentEventListener listener) {
        return ListenerRegistration.removeFromList(listener, coinsSentListeners);
    }

    /**
     * Removes the given event listener object. Returns true if the listener was removed, false if that listener
     * was never added.
     */
    public boolean removeKeyChainEventListener(KeyChainEventListener listener) {
        return keyChainGroup.removeEventListener(listener);
    }

    /**
     * Removes the given event listener object. Returns true if the listener was removed, false if that
     * listener was never added.
     */
    public boolean removeCurrentKeyChangeEventListener(CurrentKeyChangeEventListener listener) {
        return keyChainGroup.removeCurrentKeyChangeEventListener(listener);
    }

    /**
     * Removes the given event listener object. Returns true if the listener was removed, false if that listener
     * was never added.
     */
    public boolean removeReorganizeEventListener(WalletReorganizeEventListener listener) {
        return ListenerRegistration.removeFromList(listener, reorganizeListeners);
    }

    /**
     * Removes the given event listener object. Returns true if the listener was removed, false if that listener
     * was never added.
     */
    public boolean removeScriptsChangeEventListener(ScriptsChangeEventListener listener) {
        return ListenerRegistration.removeFromList(listener, scriptsChangeListeners);
    }

    /**
     * Removes the given event listener object. Returns true if the listener was removed, false if that listener
     * was never added.
     */
    public boolean removeTransactionConfidenceEventListener(TransactionConfidenceEventListener listener) {
        return ListenerRegistration.removeFromList(listener, transactionConfidenceListeners);
    }

    private void queueOnTransactionConfidenceChanged(final Transaction tx) {
        checkState(lock.isHeldByCurrentThread());
        for (final ListenerRegistration<TransactionConfidenceEventListener> registration : transactionConfidenceListeners) {
            if (registration.executor == Threading.SAME_THREAD) {
                registration.listener.onTransactionConfidenceChanged(this, tx);
            } else {
                registration.executor.execute(() -> registration.listener.onTransactionConfidenceChanged(Wallet.this, tx));
            }
        }
    }

    protected void maybeQueueOnWalletChanged() {
        // Don't invoke the callback in some circumstances, eg, whilst we are re-organizing or fiddling with
        // transactions due to a new block arriving. It will be called later instead.
        checkState(lock.isHeldByCurrentThread());
        checkState(onWalletChangedSuppressions >= 0);
        if (onWalletChangedSuppressions > 0) return;
        for (final ListenerRegistration<WalletChangeEventListener> registration : changeListeners) {
            registration.executor.execute(() -> registration.listener.onWalletChanged(Wallet.this));
        }
    }

    protected void queueOnCoinsReceived(final Transaction tx, final Coin balance, final Coin newBalance) {
        checkState(lock.isHeldByCurrentThread());
        for (final ListenerRegistration<WalletCoinsReceivedEventListener> registration : coinsReceivedListeners) {
            registration.executor.execute(() -> registration.listener.onCoinsReceived(Wallet.this, tx, balance, newBalance));
        }
    }

    protected void queueOnCoinsSent(final Transaction tx, final Coin prevBalance, final Coin newBalance) {
        checkState(lock.isHeldByCurrentThread());
        for (final ListenerRegistration<WalletCoinsSentEventListener> registration : coinsSentListeners) {
            registration.executor.execute(() -> registration.listener.onCoinsSent(Wallet.this, tx, prevBalance, newBalance));
        }
    }

    protected void queueOnReorganize() {
        checkState(lock.isHeldByCurrentThread());
        checkState(insideReorg);
        for (final ListenerRegistration<WalletReorganizeEventListener> registration : reorganizeListeners) {
            registration.executor.execute(() -> registration.listener.onReorganize(Wallet.this));
        }
    }

    protected void queueOnScriptsChanged(final List<Script> scripts, final boolean isAddingScripts) {
        for (final ListenerRegistration<ScriptsChangeEventListener> registration : scriptsChangeListeners) {
            registration.executor.execute(() -> registration.listener.onScriptsChanged(Wallet.this, scripts, isAddingScripts));
        }
    }

    //endregion

    // ***************************************************************************************************************

    //region Vending transactions and other internal state

    /**
     * Returns a set of all transactions in the wallet.
     * @param includeDead     If true, transactions that were overridden by a double spend are included.
     */
    public Set<Transaction> getTransactions(boolean includeDead) {
        lock.lock();
        try {
            Set<Transaction> all = new HashSet<>();
            all.addAll(unspent.values());
            all.addAll(spent.values());
            all.addAll(pending.values());
            if (includeDead)
                all.addAll(dead.values());
            return all;
        } finally {
            lock.unlock();
        }
    }

    /**
     * Returns a set of all WalletTransactions in the wallet.
     */
    public Iterable<WalletTransaction> getWalletTransactions() {
        lock.lock();
        try {
            Set<WalletTransaction> all = new HashSet<>();
            addWalletTransactionsToSet(all, Pool.UNSPENT, unspent.values());
            addWalletTransactionsToSet(all, Pool.SPENT, spent.values());
            addWalletTransactionsToSet(all, Pool.DEAD, dead.values());
            addWalletTransactionsToSet(all, Pool.PENDING, pending.values());
            return all;
        } finally {
            lock.unlock();
        }
    }

    private static void addWalletTransactionsToSet(Set<WalletTransaction> txns,
                                                   Pool poolType, Collection<Transaction> pool) {
        for (Transaction tx : pool) {
            txns.add(new WalletTransaction(poolType, tx));
        }
    }

    /**
     * Adds a transaction that has been associated with a particular wallet pool. This is intended for usage by
     * deserialization code, such as the {@link WalletProtobufSerializer} class. It isn't normally useful for
     * applications. It does not trigger auto saving.
     */
    public void addWalletTransaction(WalletTransaction wtx) {
        lock.lock();
        try {
            addWalletTransaction(wtx.getPool(), wtx.getTransaction());
        } finally {
            lock.unlock();
        }
    }

    /**
     * Adds the given transaction to the given pools and registers a confidence change listener on it.
     */
    private void addWalletTransaction(Pool pool, Transaction tx) {
        checkState(lock.isHeldByCurrentThread());
        transactions.put(tx.getTxId(), tx);
        switch (pool) {
        case UNSPENT:
            checkState(unspent.put(tx.getTxId(), tx) == null);
            break;
        case SPENT:
            checkState(spent.put(tx.getTxId(), tx) == null);
            break;
        case PENDING:
            checkState(pending.put(tx.getTxId(), tx) == null);
            break;
        case DEAD:
            checkState(dead.put(tx.getTxId(), tx) == null);
            break;
        default:
            throw new RuntimeException("Unknown wallet transaction type " + pool);
        }
        if (pool == Pool.UNSPENT || pool == Pool.PENDING) {
            for (TransactionOutput output : tx.getOutputs()) {
                if (output.isAvailableForSpending() && output.isMineOrWatched(this))
                    myUnspents.add(output);
            }
        }
        // This is safe even if the listener has been added before, as TransactionConfidence ignores duplicate
        // registration requests. That makes the code in the wallet simpler.
        tx.getConfidence().addEventListener(Threading.SAME_THREAD, txConfidenceListener);
    }

    /**
     * Returns all non-dead, active transactions ordered by recency.
     */
    public List<Transaction> getTransactionsByTime() {
        return getRecentTransactions(0, false);
    }

    /**
     * <p>Returns an list of N transactions, ordered by increasing age. Transactions on side chains are not included.
     * Dead transactions (overridden by double spends) are optionally included.</p>
     * <p>Note: the current implementation is O(num transactions in wallet). Regardless of how many transactions are
     * requested, the cost is always the same. In future, requesting smaller numbers of transactions may be faster
     * depending on how the wallet is implemented (eg if backed by a database).</p>
     */
    public List<Transaction> getRecentTransactions(int numTransactions, boolean includeDead) {
        lock.lock();
        try {
            checkArgument(numTransactions >= 0);
            // Firstly, put all transactions into an array.
            int size = unspent.size() + spent.size() + pending.size();
            if (numTransactions > size || numTransactions == 0) {
                numTransactions = size;
            }
            ArrayList<Transaction> all = new ArrayList<>(getTransactions(includeDead));
            // Order by update time.
            Collections.sort(all, Transaction.SORT_TX_BY_UPDATE_TIME);
            if (numTransactions == all.size()) {
                return all;
            } else {
                all.subList(numTransactions, all.size()).clear();
                return all;
            }
        } finally {
            lock.unlock();
        }
    }

    /**
     * Returns a transaction object given its hash, if it exists in this wallet, or null otherwise.
     */
    @Nullable
    public Transaction getTransaction(Sha256Hash hash) {
        lock.lock();
        try {
            return transactions.get(hash);
        } finally {
            lock.unlock();
        }
    }

    @Override
    public Map<Sha256Hash, Transaction> getTransactionPool(Pool pool) {
        lock.lock();
        try {
            switch (pool) {
                case UNSPENT:
                    return unspent;
                case SPENT:
                    return spent;
                case PENDING:
                    return pending;
                case DEAD:
                    return dead;
                default:
                    throw new RuntimeException("Unknown wallet transaction type " + pool);
            }
        } finally {
            lock.unlock();
        }
    }

    /**
     * Prepares the wallet for a blockchain replay. Removes all transactions (as they would get in the way of the
     * replay) and makes the wallet think it has never seen a block. {@link WalletChangeEventListener#onWalletChanged} will
     * be fired.
     */
    public void reset() {
        lock.lock();
        try {
            clearTransactions();
            lastBlockSeenHash = null;
            lastBlockSeenHeight = -1; // Magic value for 'never'.
            lastBlockSeenTimeSecs = 0;
            saveLater();
            maybeQueueOnWalletChanged();
        } finally {
            lock.unlock();
        }
    }

    /**
     * Deletes transactions which appeared above the given block height from the wallet, but does not touch the keys.
     * This is useful if you have some keys and wish to replay the block chain into the wallet in order to pick them up.
     * Triggers auto saving.
     */
    public void clearTransactions(int fromHeight) {
        lock.lock();
        try {
            if (fromHeight == 0) {
                clearTransactions();
                saveLater();
            } else {
                throw new UnsupportedOperationException();
            }
        } finally {
            lock.unlock();
        }
    }

    private void clearTransactions() {
        unspent.clear();
        spent.clear();
        pending.clear();
        dead.clear();
        transactions.clear();
        myUnspents.clear();
    }

    /**
     * Returns all the outputs that match addresses or scripts added via {@link #addWatchedAddress(Address)} or
     * {@link #addWatchedScripts(java.util.List)}.
     * @param excludeImmatureCoinbases Whether to ignore outputs that are unspendable due to being immature.
     */
    public List<TransactionOutput> getWatchedOutputs(boolean excludeImmatureCoinbases) {
        lock.lock();
        keyChainGroupLock.lock();
        try {
            LinkedList<TransactionOutput> candidates = new LinkedList<>();
            for (Transaction tx : Iterables.concat(unspent.values(), pending.values())) {
                if (excludeImmatureCoinbases && !tx.isMature()) continue;
                for (TransactionOutput output : tx.getOutputs()) {
                    if (!output.isAvailableForSpending()) continue;
                    try {
                        Script scriptPubKey = output.getScriptPubKey();
                        if (!watchedScripts.contains(scriptPubKey)) continue;
                        candidates.add(output);
                    } catch (ScriptException e) {
                        // Ignore
                    }
                }
            }
            return candidates;
        } finally {
            keyChainGroupLock.unlock();
            lock.unlock();
        }
    }

    /**
     * Clean up the wallet. Currently, it only removes risky pending transaction from the wallet and only if their
     * outputs have not been spent.
     */
    public void cleanup() {
        lock.lock();
        try {
            boolean dirty = false;
            for (Iterator<Transaction> i = pending.values().iterator(); i.hasNext();) {
                Transaction tx = i.next();
                if (isTransactionRisky(tx, null) && !acceptRiskyTransactions) {
                    log.debug("Found risky transaction {} in wallet during cleanup.", tx.getTxId());
                    if (!tx.isAnyOutputSpent()) {
                        // Sync myUnspents with the change.
                        for (TransactionInput input : tx.getInputs()) {
                            TransactionOutput output = input.getConnectedOutput();
                            if (output == null) continue;
                            if (output.isMineOrWatched(this))
                                checkState(myUnspents.add(output));
                            input.disconnect();
                        }
                        for (TransactionOutput output : tx.getOutputs())
                            myUnspents.remove(output);

                        i.remove();
                        transactions.remove(tx.getTxId());
                        dirty = true;
                        log.info("Removed transaction {} from pending pool during cleanup.", tx.getTxId());
                    } else {
                        log.info(
                                "Cannot remove transaction {} from pending pool during cleanup, as it's already spent partially.",
                                tx.getTxId());
                    }
                }
            }
            if (dirty) {
                isConsistentOrThrow();
                saveLater();
                if (log.isInfoEnabled())
                    log.info("Estimated balance is now: {}", getBalance(BalanceType.ESTIMATED).toFriendlyString());
            }
        } finally {
            lock.unlock();
        }
    }

    EnumSet<Pool> getContainingPools(Transaction tx) {
        lock.lock();
        try {
            EnumSet<Pool> result = EnumSet.noneOf(Pool.class);
            Sha256Hash txHash = tx.getTxId();
            if (unspent.containsKey(txHash)) {
                result.add(Pool.UNSPENT);
            }
            if (spent.containsKey(txHash)) {
                result.add(Pool.SPENT);
            }
            if (pending.containsKey(txHash)) {
                result.add(Pool.PENDING);
            }
            if (dead.containsKey(txHash)) {
                result.add(Pool.DEAD);
            }
            return result;
        } finally {
            lock.unlock();
        }
    }

    @VisibleForTesting
    public int getPoolSize(WalletTransaction.Pool pool) {
        lock.lock();
        try {
            switch (pool) {
                case UNSPENT:
                    return unspent.size();
                case SPENT:
                    return spent.size();
                case PENDING:
                    return pending.size();
                case DEAD:
                    return dead.size();
            }
            throw new RuntimeException("Unreachable");
        } finally {
            lock.unlock();
        }
    }

    @VisibleForTesting
    public boolean poolContainsTxHash(final WalletTransaction.Pool pool, final Sha256Hash txHash) {
        lock.lock();
        try {
            switch (pool) {
                case UNSPENT:
                    return unspent.containsKey(txHash);
                case SPENT:
                    return spent.containsKey(txHash);
                case PENDING:
                    return pending.containsKey(txHash);
                case DEAD:
                    return dead.containsKey(txHash);
            }
            throw new RuntimeException("Unreachable");
        } finally {
            lock.unlock();
        }
    }

    /** Returns a copy of the internal unspent outputs list */
    public List<TransactionOutput> getUnspents() {
        lock.lock();
        try {
            return new ArrayList<>(myUnspents);
        } finally {
            lock.unlock();
        }
    }

    @Override
    public String toString() {
        return toString(false, false, null, true, true, null);
    }

    /**
     * Formats the wallet as a human-readable piece of text. Intended for debugging, the format is not meant to be
     * stable or human-readable.
     * @param includeLookahead Whether lookahead keys should be included.
     * @param includePrivateKeys Whether raw private key data should be included.
     * @param aesKey for decrypting private key data for if the wallet is encrypted.
     * @param includeTransactions Whether to print transaction data.
     * @param includeExtensions Whether to print extension data.
     * @param chain If set, will be used to estimate lock times for block time-locked transactions.
     * @return Human-readable wallet debugging information
     */
    public String toString(boolean includeLookahead, boolean includePrivateKeys, @Nullable KeyParameter aesKey,
            boolean includeTransactions, boolean includeExtensions, @Nullable AbstractBlockChain chain) {
        lock.lock();
        keyChainGroupLock.lock();
        try {
            StringBuilder builder = new StringBuilder("Wallet\n");
            if (includePrivateKeys)
                builder.append("  WARNING: includes private keys!\n");
            builder.append("Balances:\n");
            for (BalanceType balanceType : BalanceType.values())
                builder.append("  ").append(getBalance(balanceType).toFriendlyString()).append(' ').append(balanceType)
                        .append('\n');
            builder.append("Transactions:\n");
            builder.append("  ").append(pending.size()).append(" pending\n");
            builder.append("  ").append(unspent.size()).append(" unspent\n");
            builder.append("  ").append(spent.size()).append(" spent\n");
            builder.append("  ").append(dead.size()).append(" dead\n");
            final Date lastBlockSeenTime = getLastBlockSeenTime();
            builder.append("Last seen best block: ").append(getLastBlockSeenHeight()).append(" (")
                    .append(lastBlockSeenTime == null ? "time unknown" : Utils.dateTimeFormat(lastBlockSeenTime))
                    .append("): ").append(getLastBlockSeenHash()).append('\n');
            final KeyCrypter crypter = keyChainGroup.getKeyCrypter();
            if (crypter != null)
                builder.append("Encryption: ").append(crypter).append('\n');
            if (isWatching())
                builder.append("Wallet is watching.\n");

            // Do the keys.
            builder.append("\nKeys:\n");
            builder.append("Earliest creation time: ").append(Utils.dateTimeFormat(getEarliestKeyCreationTime() * 1000))
                    .append('\n');
            final Date keyRotationTime = getKeyRotationTime();
            if (keyRotationTime != null)
                builder.append("Key rotation time:      ").append(Utils.dateTimeFormat(keyRotationTime)).append('\n');
            builder.append(keyChainGroup.toString(includeLookahead, includePrivateKeys, aesKey));

            if (!watchedScripts.isEmpty()) {
                builder.append("\nWatched scripts:\n");
                for (Script script : watchedScripts) {
                    builder.append("  ").append(script).append("\n");
                }
            }

            if (includeTransactions) {
                // Print the transactions themselves
                if (pending.size() > 0) {
                    builder.append("\n>>> PENDING:\n");
                    toStringHelper(builder, pending, chain, Transaction.SORT_TX_BY_UPDATE_TIME);
                }
                if (unspent.size() > 0) {
                    builder.append("\n>>> UNSPENT:\n");
                    toStringHelper(builder, unspent, chain, Transaction.SORT_TX_BY_HEIGHT);
                }
                if (spent.size() > 0) {
                    builder.append("\n>>> SPENT:\n");
                    toStringHelper(builder, spent, chain, Transaction.SORT_TX_BY_HEIGHT);
                }
                if (dead.size() > 0) {
                    builder.append("\n>>> DEAD:\n");
                    toStringHelper(builder, dead, chain, Transaction.SORT_TX_BY_UPDATE_TIME);
                }
            }
            if (includeExtensions && extensions.size() > 0) {
                builder.append("\n>>> EXTENSIONS:\n");
                for (WalletExtension extension : extensions.values()) {
                    builder.append(extension).append("\n\n");
                }
            }
            return builder.toString();
        } finally {
            keyChainGroupLock.unlock();
            lock.unlock();
        }
    }

    private void toStringHelper(StringBuilder builder, Map<Sha256Hash, Transaction> transactionMap,
                                @Nullable AbstractBlockChain chain, @Nullable Comparator<Transaction> sortOrder) {
        checkState(lock.isHeldByCurrentThread());

        final Collection<Transaction> txns;
        if (sortOrder != null) {
            txns = new TreeSet<>(sortOrder);
            txns.addAll(transactionMap.values());
        } else {
            txns = transactionMap.values();
        }

        for (Transaction tx : txns) {
            try {
                builder.append(tx.getValue(this).toFriendlyString());
                builder.append(" total value (sends ");
                builder.append(tx.getValueSentFromMe(this).toFriendlyString());
                builder.append(" and receives ");
                builder.append(tx.getValueSentToMe(this).toFriendlyString());
                builder.append(")\n");
            } catch (ScriptException e) {
                // Ignore and don't print this line.
            }
            if (tx.hasConfidence())
                builder.append("  confidence: ").append(tx.getConfidence()).append('\n');
            builder.append(tx.toString(chain, "  "));
        }
    }

    /**
     * Returns an immutable view of the transactions currently waiting for network confirmations.
     */
    public Collection<Transaction> getPendingTransactions() {
        lock.lock();
        try {
            return Collections.unmodifiableCollection(pending.values());
        } finally {
            lock.unlock();
        }
    }

    /**
     * Returns the earliest creation time of keys or watched scripts in this wallet, in seconds since the epoch, ie the min
     * of {@link ECKey#getCreationTimeSeconds()}. This can return zero if at least one key does
     * not have that data (was created before key timestamping was implemented). <p>
     *
     * This method is most often used in conjunction with {@link PeerGroup#setFastCatchupTimeSecs(long)} in order to
     * optimize chain download for new users of wallet apps. Backwards compatibility notice: if you get zero from this
     * method, you can instead use the time of the first release of your software, as it's guaranteed no users will
     * have wallets pre-dating this time. <p>
     *
     * If there are no keys in the wallet, the current time is returned.
     */
    @Override
    public long getEarliestKeyCreationTime() {
        keyChainGroupLock.lock();
        try {
            long earliestTime = keyChainGroup.getEarliestKeyCreationTime();
            for (Script script : watchedScripts)
                earliestTime = Math.min(script.getCreationTimeSeconds(), earliestTime);
            if (earliestTime == Long.MAX_VALUE)
                return Utils.currentTimeSeconds();
            return earliestTime;
        } finally {
            keyChainGroupLock.unlock();
        }
    }

    /** Returns the hash of the last seen best-chain block, or null if the wallet is too old to store this data. */
    @Nullable
    public Sha256Hash getLastBlockSeenHash() {
        lock.lock();
        try {
            return lastBlockSeenHash;
        } finally {
            lock.unlock();
        }
    }

    public void setLastBlockSeenHash(@Nullable Sha256Hash lastBlockSeenHash) {
        lock.lock();
        try {
            this.lastBlockSeenHash = lastBlockSeenHash;
        } finally {
            lock.unlock();
        }
    }

    public void setLastBlockSeenHeight(int lastBlockSeenHeight) {
        lock.lock();
        try {
            this.lastBlockSeenHeight = lastBlockSeenHeight;
        } finally {
            lock.unlock();
        }
    }

    public void setLastBlockSeenTimeSecs(long timeSecs) {
        lock.lock();
        try {
            lastBlockSeenTimeSecs = timeSecs;
        } finally {
            lock.unlock();
        }
    }

    /**
     * Returns the UNIX time in seconds since the epoch extracted from the last best seen block header. This timestamp
     * is <b>not</b> the local time at which the block was first observed by this application but rather what the block
     * (i.e. miner) self declares. It is allowed to have some significant drift from the real time at which the block
     * was found, although most miners do use accurate times. If this wallet is old and does not have a recorded
     * time then this method returns zero.
     */
    public long getLastBlockSeenTimeSecs() {
        lock.lock();
        try {
            return lastBlockSeenTimeSecs;
        } finally {
            lock.unlock();
        }
    }

    /**
     * Returns a {@link Date} representing the time extracted from the last best seen block header. This timestamp
     * is <b>not</b> the local time at which the block was first observed by this application but rather what the block
     * (i.e. miner) self declares. It is allowed to have some significant drift from the real time at which the block
     * was found, although most miners do use accurate times. If this wallet is old and does not have a recorded
     * time then this method returns null.
     */
    @Nullable
    public Date getLastBlockSeenTime() {
        final long secs = getLastBlockSeenTimeSecs();
        if (secs == 0)
            return null;
        else
            return new Date(secs * 1000);
    }

    /**
     * Returns the height of the last seen best-chain block. Can be 0 if a wallet is brand new or -1 if the wallet
     * is old and doesn't have that data.
     */
    public int getLastBlockSeenHeight() {
        lock.lock();
        try {
            return lastBlockSeenHeight;
        } finally {
            lock.unlock();
        }
    }

    /**
     * Get the version of the Wallet.
     * This is an int you can use to indicate which versions of wallets your code understands,
     * and which come from the future (and hence cannot be safely loaded).
     */
    public int getVersion() {
        return version;
    }

    /**
     * Set the version number of the wallet. See {@link Wallet#getVersion()}.
     */
    public void setVersion(int version) {
        this.version = version;
    }

    /**
     * Set the description of the wallet.
     * This is a Unicode encoding string typically entered by the user as descriptive text for the wallet.
     */
    public void setDescription(String description) {
        this.description = description;
    }

    /**
     * Get the description of the wallet. See {@link Wallet#setDescription(String)}
     */
    public String getDescription() {
        return description;
    }

    //endregion

    // ***************************************************************************************************************

    //region Balance and balance futures

    /**
     * <p>It's possible to calculate a wallets balance from multiple points of view. This enum selects which
     * {@link #getBalance(BalanceType)} should use.</p>
     *
     * <p>Consider a real-world example: you buy a snack costing $5 but you only have a $10 bill. At the start you have
     * $10 viewed from every possible angle. After you order the snack you hand over your $10 bill. From the
     * perspective of your wallet you have zero dollars (AVAILABLE). But you know in a few seconds the shopkeeper
     * will give you back $5 change so most people in practice would say they have $5 (ESTIMATED).</p>
     *
     * <p>The fact that the wallet can track transactions which are not spendable by itself ("watching wallets") adds
     * another type of balance to the mix. Although the wallet won't do this by default, advanced use cases that
     * override the relevancy checks can end up with a mix of spendable and unspendable transactions.</p>
     */
    public enum BalanceType {
        /**
         * Balance calculated assuming all pending transactions are in fact included into the best chain by miners.
         * This includes the value of immature coinbase transactions.
         */
        ESTIMATED,

        /**
         * Balance that could be safely used to create new spends, if we had all the needed private keys. This is
         * whatever the default coin selector would make available, which by default means transaction outputs with at
         * least 1 confirmation and pending transactions created by our own wallet which have been propagated across
         * the network. Whether we <i>actually</i> have the private keys or not is irrelevant for this balance type.
         */
        AVAILABLE,

        /** Same as ESTIMATED but only for outputs we have the private keys for and can sign ourselves. */
        ESTIMATED_SPENDABLE,
        /** Same as AVAILABLE but only for outputs we have the private keys for and can sign ourselves. */
        AVAILABLE_SPENDABLE
    }

    /**
     * Returns the AVAILABLE balance of this wallet. See {@link BalanceType#AVAILABLE} for details on what this
     * means.
     */
    public Coin getBalance() {
        return getBalance(BalanceType.AVAILABLE);
    }

    /**
     * Returns the balance of this wallet as calculated by the provided balanceType.
     */
    public Coin getBalance(BalanceType balanceType) {
        lock.lock();
        try {
            if (balanceType == BalanceType.AVAILABLE || balanceType == BalanceType.AVAILABLE_SPENDABLE) {
                List<TransactionOutput> candidates = calculateAllSpendCandidates(true, balanceType == BalanceType.AVAILABLE_SPENDABLE);
                CoinSelection selection = coinSelector.select(BitcoinNetwork.MAX_MONEY, candidates);
                return selection.totalValue();
            } else if (balanceType == BalanceType.ESTIMATED || balanceType == BalanceType.ESTIMATED_SPENDABLE) {
                List<TransactionOutput> all = calculateAllSpendCandidates(false, balanceType == BalanceType.ESTIMATED_SPENDABLE);
                Coin value = Coin.ZERO;
                for (TransactionOutput out : all) value = value.add(out.getValue());
                return value;
            } else {
                throw new AssertionError("Unknown balance type");  // Unreachable.
            }
        } finally {
            lock.unlock();
        }
    }

    /**
     * Returns the balance that would be considered spendable by the given coin selector, including watched outputs
     * (i.e. balance includes outputs we don't have the private keys for). Just asks it to select as many coins as
     * possible and returns the total.
     */
    public Coin getBalance(CoinSelector selector) {
        lock.lock();
        try {
            checkNotNull(selector);
            List<TransactionOutput> candidates = calculateAllSpendCandidates(true, false);
            CoinSelection selection = selector.select((Coin) params.network().maxMoney(), candidates);
            return selection.totalValue();
        } finally {
            lock.unlock();
        }
    }

    private static class BalanceFutureRequest {
        public final CompletableFuture<Coin> future;
        public final Coin value;
        public final BalanceType type;

        private BalanceFutureRequest(CompletableFuture<Coin> future, Coin value, BalanceType type) {
            this.future = future;
            this.value = value;
            this.type = type;
        }
    }
    @GuardedBy("lock") private final List<BalanceFutureRequest> balanceFutureRequests = new LinkedList<>();

    /**
     * <p>Returns a future that will complete when the balance of the given type has becom equal or larger to the given
     * value. If the wallet already has a large enough balance the future is returned in a pre-completed state. Note
     * that this method is not blocking, if you want to actually wait immediately, you have to call .get() on
     * the result.</p>
     *
     * <p>Also note that by the time the future completes, the wallet may have changed yet again if something else
     * is going on in parallel, so you should treat the returned balance as advisory and be prepared for sending
     * money to fail! Finally please be aware that any listeners on the future will run either on the calling thread
     * if it completes immediately, or eventually on a background thread if the balance is not yet at the right
     * level. If you do something that means you know the balance should be sufficient to trigger the future,
     * you can use {@link Threading#waitForUserCode()} to block until the future had a
     * chance to be updated.</p>
     */
    public ListenableCompletableFuture<Coin> getBalanceFuture(final Coin value, final BalanceType type) {
        lock.lock();
        try {
            final CompletableFuture<Coin> future = new CompletableFuture<>();
            final Coin current = getBalance(type);
            if (current.compareTo(value) >= 0) {
                // Already have enough.
                future.complete(current);
            } else {
                // Will be checked later in checkBalanceFutures. We don't just add an event listener for ourselves
                // here so that running getBalanceFuture().get() in the user code thread works - generally we must
                // avoid giving the user back futures that require the user code thread to be free.
                balanceFutureRequests.add(new BalanceFutureRequest(future, value, type));
            }
            return ListenableCompletableFuture.of(future);
        } finally {
            lock.unlock();
        }
    }

    // Runs any balance futures in the user code thread.
    @SuppressWarnings("FieldAccessNotGuarded")
    private void checkBalanceFuturesLocked(@Nullable Coin avail) {
        checkState(lock.isHeldByCurrentThread());
        balanceFutureRequests.forEach(req -> {
            Coin current = getBalance(req.type);   // This could be slow for lots of futures.
            if (current.compareTo(req.value) >= 0) {
                // Found one that's finished.
                // Don't run any user-provided future listeners with our lock held.
                Threading.USER_THREAD.execute(() -> req.future.complete(current));
            }
        });
        balanceFutureRequests.removeIf(req -> req.future.isDone());
    }

    /**
     * Returns the amount of bitcoin ever received via output. <b>This is not the balance!</b> If an output spends from a
     * transaction whose inputs are also to our wallet, the input amounts are deducted from the outputs contribution, with a minimum of zero
     * contribution. The idea behind this is we avoid double counting money sent to us.
     * @return the total amount of satoshis received, regardless of whether it was spent or not.
     */
    public Coin getTotalReceived() {
        Coin total = Coin.ZERO;

        // Include outputs to us if they were not just change outputs, ie the inputs to us summed to less
        // than the outputs to us.
        for (Transaction tx: transactions.values()) {
            Coin txTotal = Coin.ZERO;
            for (TransactionOutput output : tx.getOutputs()) {
                if (output.isMine(this)) {
                    txTotal = txTotal.add(output.getValue());
                }
            }
            for (TransactionInput in : tx.getInputs()) {
                TransactionOutput prevOut = in.getConnectedOutput();
                if (prevOut != null && prevOut.isMine(this)) {
                    txTotal = txTotal.subtract(prevOut.getValue());
                }
            }
            if (txTotal.isPositive()) {
                total = total.add(txTotal);
            }
        }
        return total;
    }

    /**
     * Returns the amount of bitcoin ever sent via output. If an output is sent to our own wallet, because of change or
     * rotating keys or whatever, we do not count it. If the wallet was
     * involved in a shared transaction, i.e. there is some input to the transaction that we don't have the key for, then
     * we multiply the sum of the output values by the proportion of satoshi coming in to our inputs. Essentially we treat
     * inputs as pooling into the transaction, becoming fungible and being equally distributed to all outputs.
     * @return the total amount of satoshis sent by us
     */
    public Coin getTotalSent() {
        Coin total = Coin.ZERO;

        for (Transaction tx: transactions.values()) {
            // Count spent outputs to only if they were not to us. This means we don't count change outputs.
            Coin txOutputTotal = Coin.ZERO;
            for (TransactionOutput out : tx.getOutputs()) {
                if (out.isMine(this) == false) {
                    txOutputTotal = txOutputTotal.add(out.getValue());
                }
            }

            // Count the input values to us
            Coin txOwnedInputsTotal = Coin.ZERO;
            for (TransactionInput in : tx.getInputs()) {
                TransactionOutput prevOut = in.getConnectedOutput();
                if (prevOut != null && prevOut.isMine(this)) {
                    txOwnedInputsTotal = txOwnedInputsTotal.add(prevOut.getValue());
                }
            }

            // If there is an input that isn't from us, i.e. this is a shared transaction
            Coin txInputsTotal = tx.getInputSum();
            if (!txOwnedInputsTotal.equals(txInputsTotal)) {

                // multiply our output total by the appropriate proportion to account for the inputs that we don't own
                BigInteger txOutputTotalNum = new BigInteger(txOutputTotal.toString());
                txOutputTotalNum = txOutputTotalNum.multiply(new BigInteger(txOwnedInputsTotal.toString()));
                txOutputTotalNum = txOutputTotalNum.divide(new BigInteger(txInputsTotal.toString()));
                txOutputTotal = Coin.valueOf(txOutputTotalNum.longValue());
            }
            total = total.add(txOutputTotal);

        }
        return total;
    }

    //endregion

    // ***************************************************************************************************************

    //region Creating and sending transactions

    /** A SendResult is returned to you as part of sending coins to a recipient. */
    public static class SendResult {
        /** The Bitcoin transaction message that moves the money. */
        public final Transaction tx;
        /** A future that will complete once the tx message has been successfully broadcast to the network. This is just the result of calling broadcast.future() */
        public final ListenableCompletableFuture<Transaction> broadcastComplete;
        /** The broadcast object returned by the linked TransactionBroadcaster */
        public final TransactionBroadcast broadcast;

        /**
         * @deprecated Use {@link #SendResult(TransactionBroadcast)}
         */
        @Deprecated
        public SendResult(Transaction tx, TransactionBroadcast broadcast) {
            this(broadcast);
        }

        public SendResult(TransactionBroadcast broadcast) {
            this.tx = broadcast.transaction();
            this.broadcast = broadcast;
            this.broadcastComplete = broadcast.future();
        }
    }

    /**
     * Enumerates possible resolutions for missing signatures.
     */
    public enum MissingSigsMode {
        /** Input script will have OP_0 instead of missing signatures */
        USE_OP_ZERO,
        /**
         * Missing signatures will be replaced by dummy sigs. This is useful when you'd like to know the fee for
         * a transaction without knowing the user's password, as fee depends on size.
         */
        USE_DUMMY_SIG,
        /**
         * If signature is missing, {@link TransactionSigner.MissingSignatureException}
         * will be thrown for P2SH and {@link ECKey.MissingPrivateKeyException} for other tx types.
         */
        THROW
    }

    /**
     * <p>Statelessly creates a transaction that sends the given value to address. The change is sent to
     * {@link Wallet#currentChangeAddress()}, so you must have added at least one key.</p>
     *
     * <p>If you just want to send money quickly, you probably want
     * {@link Wallet#sendCoins(TransactionBroadcaster, Address, Coin)} instead. That will create the sending
     * transaction, commit to the wallet and broadcast it to the network all in one go. This method is lower level
     * and lets you see the proposed transaction before anything is done with it.</p>
     *
     * <p>This is a helper method that is equivalent to using {@link SendRequest#to(Address, Coin)}
     * followed by {@link Wallet#completeTx(SendRequest)} and returning the requests transaction object.
     * Note that this means a fee may be automatically added if required, if you want more control over the process,
     * just do those two steps yourself.</p>
     *
     * <p>IMPORTANT: This method does NOT update the wallet. If you call createSend again you may get two transactions
     * that spend the same coins. You have to call {@link Wallet#commitTx(Transaction)} on the created transaction to
     * prevent this, but that should only occur once the transaction has been accepted by the network. This implies
     * you cannot have more than one outstanding sending tx at once.</p>
     *
     * <p>You MUST ensure that the value is not smaller than {@link TransactionOutput#getMinNonDustValue()} or the transaction
     * will almost certainly be rejected by the network as dust.</p>
     *
     * @param address The Bitcoin address to send the money to.
     * @param value How much currency to send.
     * @return either the created Transaction or null if there are insufficient coins.
     * @throws InsufficientMoneyException if the request could not be completed due to not enough balance.
     * @throws DustySendRequested if the resultant transaction would violate the dust rules.
     * @throws CouldNotAdjustDownwards if emptying the wallet was requested and the output can't be shrunk for fees without violating a protocol rule.
     * @throws ExceededMaxTransactionSize if the resultant transaction is too big for Bitcoin to process.
     * @throws MultipleOpReturnRequested if there is more than one OP_RETURN output for the resultant transaction.
     * @throws BadWalletEncryptionKeyException if the supplied {@link SendRequest#aesKey} is wrong.
     */
    public Transaction createSend(Address address, Coin value)
            throws InsufficientMoneyException, BadWalletEncryptionKeyException {
        return createSend(address, value, false);
    }

    /**
     * <p>Statelessly creates a transaction that sends the given value to address. The change is sent to
     * {@link Wallet#currentChangeAddress()}, so you must have added at least one key.</p>
     *
     * <p>If you just want to send money quickly, you probably want
     * {@link Wallet#sendCoins(TransactionBroadcaster, Address, Coin)} instead. That will create the sending
     * transaction, commit to the wallet and broadcast it to the network all in one go. This method is lower level
     * and lets you see the proposed transaction before anything is done with it.</p>
     *
     * <p>This is a helper method that is equivalent to using {@link SendRequest#to(Address, Coin)}
     * followed by {@link Wallet#completeTx(SendRequest)} and returning the requests transaction object.
     * Note that this means a fee may be automatically added if required, if you want more control over the process,
     * just do those two steps yourself.</p>
     *
     * <p>IMPORTANT: This method does NOT update the wallet. If you call createSend again you may get two transactions
     * that spend the same coins. You have to call {@link Wallet#commitTx(Transaction)} on the created transaction to
     * prevent this, but that should only occur once the transaction has been accepted by the network. This implies
     * you cannot have more than one outstanding sending tx at once.</p>
     *
     * <p>You MUST ensure that the value is not smaller than {@link TransactionOutput#getMinNonDustValue()} or the transaction
     * will almost certainly be rejected by the network as dust.</p>
     *
     * @param address The Bitcoin address to send the money to.
     * @param value How much currency to send.
     * @param allowUnconfirmed Wether to allow spending unconfirmed outputs.
     * @return either the created Transaction or null if there are insufficient coins.
     * @throws InsufficientMoneyException if the request could not be completed due to not enough balance.
     * @throws DustySendRequested if the resultant transaction would violate the dust rules.
     * @throws CouldNotAdjustDownwards if emptying the wallet was requested and the output can't be shrunk for fees without violating a protocol rule.
     * @throws ExceededMaxTransactionSize if the resultant transaction is too big for Bitcoin to process.
     * @throws MultipleOpReturnRequested if there is more than one OP_RETURN output for the resultant transaction.
     * @throws BadWalletEncryptionKeyException if the supplied {@link SendRequest#aesKey} is wrong.
     */
    public Transaction createSend(Address address, Coin value, boolean allowUnconfirmed)
            throws InsufficientMoneyException, BadWalletEncryptionKeyException {
        SendRequest req = SendRequest.to(address, value);
        if (allowUnconfirmed)
            req.allowUnconfirmed();
        completeTx(req);
        return req.tx;
    }

    /**
     * Sends coins to the given address but does not broadcast the resulting pending transaction. It is still stored
     * in the wallet, so when the wallet is added to a {@link PeerGroup} or {@link Peer} the transaction will be
     * announced to the network. The given {@link SendRequest} is completed first using
     * {@link Wallet#completeTx(SendRequest)} to make it valid.
     *
     * @return the Transaction that was created
     * @throws InsufficientMoneyException if the request could not be completed due to not enough balance.
     * @throws IllegalArgumentException if you try and complete the same SendRequest twice
     * @throws DustySendRequested if the resultant transaction would violate the dust rules.
     * @throws CouldNotAdjustDownwards if emptying the wallet was requested and the output can't be shrunk for fees without violating a protocol rule.
     * @throws ExceededMaxTransactionSize if the resultant transaction is too big for Bitcoin to process.
     * @throws MultipleOpReturnRequested if there is more than one OP_RETURN output for the resultant transaction.
     * @throws BadWalletEncryptionKeyException if the supplied {@link SendRequest#aesKey} is wrong.
     */
    public Transaction sendCoinsOffline(SendRequest request)
            throws InsufficientMoneyException, BadWalletEncryptionKeyException {
        lock.lock();
        try {
            completeTx(request);
            commitTx(request.tx);
            return request.tx;
        } finally {
            lock.unlock();
        }
    }

    /**
     * <p>Sends coins to the given address, via the given {@link PeerGroup}. Change is returned to
     * {@link Wallet#currentChangeAddress()}. Note that a fee may be automatically added if one may be required for the
     * transaction to be confirmed.</p>
     *
     * <p>The returned object provides both the transaction, and a future that can be used to learn when the broadcast
     * is complete. Complete means, if the PeerGroup is limited to only one connection, when it was written out to
     * the socket. Otherwise when the transaction is written out and we heard it back from a different peer.</p>
     *
     * <p>Note that the sending transaction is committed to the wallet immediately, not when the transaction is
     * successfully broadcast. This means that even if the network hasn't heard about your transaction you won't be
     * able to spend those same coins again.</p>
     *
     * <p>You MUST ensure that value is not smaller than {@link TransactionOutput#getMinNonDustValue()} or the transaction will
     * almost certainly be rejected by the network as dust.</p>
     *
     * @param broadcaster a {@link TransactionBroadcaster} to use to send the transactions out.
     * @param to Which address to send coins to.
     * @param value How much value to send.
     * @return An object containing the transaction that was created, and a future for the broadcast of it.
     * @throws InsufficientMoneyException if the request could not be completed due to not enough balance.
     * @throws DustySendRequested if the resultant transaction would violate the dust rules.
     * @throws CouldNotAdjustDownwards if emptying the wallet was requested and the output can't be shrunk for fees without violating a protocol rule.
     * @throws ExceededMaxTransactionSize if the resultant transaction is too big for Bitcoin to process.
     * @throws MultipleOpReturnRequested if there is more than one OP_RETURN output for the resultant transaction.
     * @throws BadWalletEncryptionKeyException if the supplied {@link SendRequest#aesKey} is wrong.
     */
    public SendResult sendCoins(TransactionBroadcaster broadcaster, Address to, Coin value)
            throws InsufficientMoneyException, BadWalletEncryptionKeyException {
        SendRequest request = SendRequest.to(to, value);
        return sendCoins(broadcaster, request);
    }

    /**
     * <p>Sends coins according to the given request, via the given {@link TransactionBroadcaster}.</p>
     *
     * <p>The returned object provides both the transaction, and a future that can be used to learn when the broadcast
     * is complete. Complete means, if the PeerGroup is limited to only one connection, when it was written out to
     * the socket. Otherwise when the transaction is written out and we heard it back from a different peer.</p>
     *
     * <p>Note that the sending transaction is committed to the wallet immediately, not when the transaction is
     * successfully broadcast. This means that even if the network hasn't heard about your transaction you won't be
     * able to spend those same coins again.</p>
     *
     * @param broadcaster the target to use for broadcast.
     * @param request the SendRequest that describes what to do, get one using static methods on SendRequest itself.
     * @return An object containing the transaction that was created, and a future for the broadcast of it.
     * @throws InsufficientMoneyException if the request could not be completed due to not enough balance.
     * @throws IllegalArgumentException if you try and complete the same SendRequest twice
     * @throws DustySendRequested if the resultant transaction would violate the dust rules.
     * @throws CouldNotAdjustDownwards if emptying the wallet was requested and the output can't be shrunk for fees without violating a protocol rule.
     * @throws ExceededMaxTransactionSize if the resultant transaction is too big for Bitcoin to process.
     * @throws MultipleOpReturnRequested if there is more than one OP_RETURN output for the resultant transaction.
     * @throws BadWalletEncryptionKeyException if the supplied {@link SendRequest#aesKey} is wrong.
     */
    public SendResult sendCoins(TransactionBroadcaster broadcaster, SendRequest request)
            throws InsufficientMoneyException, BadWalletEncryptionKeyException {
        // Should not be locked here, as we're going to call into the broadcaster and that might want to hold its
        // own lock. sendCoinsOffline handles everything that needs to be locked.
        checkState(!lock.isHeldByCurrentThread());

        // Commit the TX to the wallet immediately so the spent coins won't be reused.
        // TODO: We should probably allow the request to specify tx commit only after the network has accepted it.
        Transaction tx = sendCoinsOffline(request);
        SendResult result = new SendResult(broadcaster.broadcastTransaction(tx));
        // The tx has been committed to the pending pool by this point (via sendCoinsOffline -> commitTx), so it has
        // a txConfidenceListener registered. Once the tx is broadcast the peers will update the memory pool with the
        // count of seen peers, the memory pool will update the transaction confidence object, that will invoke the
        // txConfidenceListener which will in turn invoke the wallets event listener onTransactionConfidenceChanged
        // method.
        return result;
    }

    /**
     * Satisfies the given {@link SendRequest} using the default transaction broadcaster configured either via
     * {@link PeerGroup#addWallet(Wallet)} or directly with {@link #setTransactionBroadcaster(TransactionBroadcaster)}.
     *
     * @param request the SendRequest that describes what to do, get one using static methods on SendRequest itself.
     * @return An object containing the transaction that was created, and a future for the broadcast of it.
     * @throws IllegalStateException if no transaction broadcaster has been configured.
     * @throws InsufficientMoneyException if the request could not be completed due to not enough balance.
     * @throws IllegalArgumentException if you try and complete the same SendRequest twice
     * @throws DustySendRequested if the resultant transaction would violate the dust rules.
     * @throws CouldNotAdjustDownwards if emptying the wallet was requested and the output can't be shrunk for fees without violating a protocol rule.
     * @throws ExceededMaxTransactionSize if the resultant transaction is too big for Bitcoin to process.
     * @throws MultipleOpReturnRequested if there is more than one OP_RETURN output for the resultant transaction.
     * @throws BadWalletEncryptionKeyException if the supplied {@link SendRequest#aesKey} is wrong.
     */
    public SendResult sendCoins(SendRequest request)
            throws InsufficientMoneyException, BadWalletEncryptionKeyException {
        TransactionBroadcaster broadcaster = vTransactionBroadcaster;
        checkState(broadcaster != null, "No transaction broadcaster is configured");
        return sendCoins(broadcaster, request);
    }

    /**
     * Sends coins to the given address, via the given {@link Peer}. Change is returned to {@link Wallet#currentChangeAddress()}.
     * If an exception is thrown by {@link Peer#sendMessage(Message)} the transaction is still committed, so the
     * pending transaction must be broadcast <b>by you</b> at some other time. Note that a fee may be automatically added
     * if one may be required for the transaction to be confirmed.
     *
     * @return The {@link Transaction} that was created or null if there was insufficient balance to send the coins.
     * @throws InsufficientMoneyException if the request could not be completed due to not enough balance.
     * @throws IllegalArgumentException if you try and complete the same SendRequest twice
     * @throws DustySendRequested if the resultant transaction would violate the dust rules.
     * @throws CouldNotAdjustDownwards if emptying the wallet was requested and the output can't be shrunk for fees without violating a protocol rule.
     * @throws ExceededMaxTransactionSize if the resultant transaction is too big for Bitcoin to process.
     * @throws MultipleOpReturnRequested if there is more than one OP_RETURN output for the resultant transaction.
     * @throws BadWalletEncryptionKeyException if the supplied {@link SendRequest#aesKey} is wrong.
     */
    public Transaction sendCoins(Peer peer, SendRequest request)
            throws InsufficientMoneyException, BadWalletEncryptionKeyException {
        Transaction tx = sendCoinsOffline(request);
        peer.sendMessage(tx);
        return tx;
    }

    /**
     * Class of exceptions thrown in {@link Wallet#completeTx(SendRequest)}.
     */
    public static class CompletionException extends RuntimeException {
        public CompletionException() {
            super();
        }

        public CompletionException(Throwable throwable) {
            super(throwable);
        }
    }
    /**
     * Thrown if the resultant transaction would violate the dust rules (an output that's too small to be worthwhile).
     */
    public static class DustySendRequested extends CompletionException {}
    /**
     * Thrown if there is more than one OP_RETURN output for the resultant transaction.
     */
    public static class MultipleOpReturnRequested extends CompletionException {}
    /**
     * Thrown when we were trying to empty the wallet, and the total amount of money we were trying to empty after
     * being reduced for the fee was smaller than the min payment. Note that the missing field will be null in this
     * case.
     */
    public static class CouldNotAdjustDownwards extends CompletionException {}
    /**
     * Thrown if the resultant transaction is too big for Bitcoin to process. Try breaking up the amounts of value.
     */
    public static class ExceededMaxTransactionSize extends CompletionException {}
    /**
     * Thrown if the private keys and seed of this wallet cannot be decrypted due to the supplied encryption
     * key or password being wrong.
     */
    public static class BadWalletEncryptionKeyException extends CompletionException {
        public BadWalletEncryptionKeyException(Throwable throwable) {
            super(throwable);
        }
    }

    /**
     * Given a spend request containing an incomplete transaction, makes it valid by adding outputs and signed inputs
     * according to the instructions in the request. The transaction in the request is modified by this method.
     *
     * @param req a SendRequest that contains the incomplete transaction and details for how to make it valid.
     * @throws InsufficientMoneyException if the request could not be completed due to not enough balance.
     * @throws IllegalArgumentException if you try and complete the same SendRequest twice
     * @throws DustySendRequested if the resultant transaction would violate the dust rules.
     * @throws CouldNotAdjustDownwards if emptying the wallet was requested and the output can't be shrunk for fees without violating a protocol rule.
     * @throws ExceededMaxTransactionSize if the resultant transaction is too big for Bitcoin to process.
     * @throws MultipleOpReturnRequested if there is more than one OP_RETURN output for the resultant transaction.
     * @throws BadWalletEncryptionKeyException if the supplied {@link SendRequest#aesKey} is wrong.
     */
    public void completeTx(SendRequest req) throws InsufficientMoneyException, BadWalletEncryptionKeyException {
        lock.lock();
        try {
            checkArgument(!req.completed, "Given SendRequest has already been completed.");
            // Calculate the amount of value we need to import.
            Coin value = req.tx.getOutputSum();

            log.info("Completing send tx with {} outputs totalling {} and a fee of {}/vkB", req.tx.getOutputs().size(),
                    value.toFriendlyString(), req.feePerKb.toFriendlyString());

            // If any inputs have already been added, we don't need to get their value from wallet
            Coin totalInput = Coin.ZERO;
            for (TransactionInput input : req.tx.getInputs())
                if (input.getConnectedOutput() != null)
                    totalInput = totalInput.add(input.getConnectedOutput().getValue());
                else
                    log.warn("SendRequest transaction already has inputs but we don't know how much they are worth - they will be added to fee.");
            value = value.subtract(totalInput);

            List<TransactionInput> originalInputs = new ArrayList<>(req.tx.getInputs());

            // Check for dusty sends and the OP_RETURN limit.
            if (req.ensureMinRequiredFee && !req.emptyWallet) { // Min fee checking is handled later for emptyWallet.
                int opReturnCount = 0;
                for (TransactionOutput output : req.tx.getOutputs()) {
                    if (output.isDust())
                        throw new DustySendRequested();
                    if (ScriptPattern.isOpReturn(output.getScriptPubKey()))
                        ++opReturnCount;
                }
                if (opReturnCount > 1) // Only 1 OP_RETURN per transaction allowed.
                    throw new MultipleOpReturnRequested();
            }

            // Calculate a list of ALL potential candidates for spending and then ask a coin selector to provide us
            // with the actual outputs that'll be used to gather the required amount of value. In this way, users
            // can customize coin selection policies. The call below will ignore immature coinbases and outputs
            // we don't have the keys for.
            List<TransactionOutput> candidates = calculateAllSpendCandidates(true, req.missingSigsMode == MissingSigsMode.THROW);

            CoinSelection bestCoinSelection;
            TransactionOutput bestChangeOutput = null;
            List<Coin> updatedOutputValues = null;
            if (!req.emptyWallet) {
                // This can throw InsufficientMoneyException.
                FeeCalculation feeCalculation = calculateFee(req, value, originalInputs, req.ensureMinRequiredFee, candidates);
                bestCoinSelection = feeCalculation.bestCoinSelection;
                bestChangeOutput = feeCalculation.bestChangeOutput;
                updatedOutputValues = feeCalculation.updatedOutputValues;
            } else {
                // We're being asked to empty the wallet. What this means is ensuring "tx" has only a single output
                // of the total value we can currently spend as determined by the selector, and then subtracting the fee.
                checkState(req.tx.getOutputs().size() == 1, "Empty wallet TX must have a single output only.");
                CoinSelector selector = req.coinSelector == null ? coinSelector : req.coinSelector;
                bestCoinSelection = selector.select((Coin) params.network().maxMoney(), candidates);
                candidates = null;  // Selector took ownership and might have changed candidates. Don't access again.
                req.tx.getOutput(0).setValue(bestCoinSelection.totalValue());
                log.info("  emptying {}", bestCoinSelection.totalValue().toFriendlyString());
            }

            for (TransactionOutput output : bestCoinSelection.outputs())
                req.tx.addInput(output);

            if (req.emptyWallet) {
                if (!adjustOutputDownwardsForFee(req.tx, bestCoinSelection, req.feePerKb, req.ensureMinRequiredFee))
                    throw new CouldNotAdjustDownwards();
            }

            if (updatedOutputValues != null) {
                for (int i = 0; i < updatedOutputValues.size(); i++) {
                    req.tx.getOutput(i).setValue(updatedOutputValues.get(i));
                }
            }

            if (bestChangeOutput != null) {
                req.tx.addOutput(bestChangeOutput);
                log.info("  with {} change", bestChangeOutput.getValue().toFriendlyString());
            }

            // Now shuffle the outputs to obfuscate which is the change.
            if (req.shuffleOutputs)
                req.tx.shuffleOutputs();

            // Now sign the inputs, thus proving that we are entitled to redeem the connected outputs.
            if (req.signInputs)
                signTransaction(req);

            // Check size.
            final int size = req.tx.unsafeBitcoinSerialize().length;
            if (size > Transaction.MAX_STANDARD_TX_SIZE)
                throw new ExceededMaxTransactionSize();

            // Label the transaction as being self created. We can use this later to spend its change output even before
            // the transaction is confirmed. We deliberately won't bother notifying listeners here as there's not much
            // point - the user isn't interested in a confidence transition they made themselves.
            req.tx.getConfidence().setSource(TransactionConfidence.Source.SELF);
            // Label the transaction as being a user requested payment. This can be used to render GUI wallet
            // transaction lists more appropriately, especially when the wallet starts to generate transactions itself
            // for internal purposes.
            req.tx.setPurpose(Transaction.Purpose.USER_PAYMENT);
            // Record the exchange rate that was valid when the transaction was completed.
            req.tx.setExchangeRate(req.exchangeRate);
            req.tx.setMemo(req.memo);
            req.completed = true;
            log.info("  completed: {}", req.tx);
        } finally {
            lock.unlock();
        }
    }

    /**
     * <p>Given a send request containing transaction, attempts to sign it's inputs. This method expects transaction
     * to have all necessary inputs connected or they will be ignored.</p>
     * <p>Actual signing is done by pluggable {@link #signers} and it's not guaranteed that
     * transaction will be complete in the end.</p>
     * @throws BadWalletEncryptionKeyException if the supplied {@link SendRequest#aesKey} is wrong.
     */
    public void signTransaction(SendRequest req) throws BadWalletEncryptionKeyException {
        lock.lock();
        try {
            Transaction tx = req.tx;
            List<TransactionInput> inputs = tx.getInputs();
            List<TransactionOutput> outputs = tx.getOutputs();
            checkState(inputs.size() > 0);
            checkState(outputs.size() > 0);

            KeyBag maybeDecryptingKeyBag = new DecryptingKeyBag(this, req.aesKey);

            int numInputs = tx.getInputs().size();
            for (int i = 0; i < numInputs; i++) {
                TransactionInput txIn = tx.getInput(i);
                TransactionOutput connectedOutput = txIn.getConnectedOutput();
                if (connectedOutput == null) {
                    // Missing connected output, assuming already signed.
                    continue;
                }
                Script scriptPubKey = connectedOutput.getScriptPubKey();

                try {
                    // We assume if its already signed, its hopefully got a SIGHASH type that will not invalidate when
                    // we sign missing pieces (to check this would require either assuming any signatures are signing
                    // standard output types or a way to get processed signatures out of script execution)
                    txIn.getScriptSig().correctlySpends(tx, i, txIn.getWitness(), connectedOutput.getValue(),
                            connectedOutput.getScriptPubKey(), Script.ALL_VERIFY_FLAGS);
                    log.warn("Input {} already correctly spends output, assuming SIGHASH type used will be safe and skipping signing.", i);
                    continue;
                } catch (ScriptException e) {
                    log.debug("Input contained an incorrect signature", e);
                    // Expected.
                }

                RedeemData redeemData = txIn.getConnectedRedeemData(maybeDecryptingKeyBag);
                checkNotNull(redeemData, "Transaction exists in wallet that we cannot redeem: %s", txIn.getOutpoint().getHash());
                txIn.setScriptSig(scriptPubKey.createEmptyInputScript(redeemData.keys.get(0), redeemData.redeemScript));
                txIn.setWitness(scriptPubKey.createEmptyWitness(redeemData.keys.get(0)));
            }

            TransactionSigner.ProposedTransaction proposal = new TransactionSigner.ProposedTransaction(tx);
            for (TransactionSigner signer : signers) {
                if (!signer.signInputs(proposal, maybeDecryptingKeyBag))
                    log.info("{} returned false for the tx", signer.getClass().getName());
            }

            // resolve missing sigs if any
            new MissingSigResolutionSigner(req.missingSigsMode).signInputs(proposal, maybeDecryptingKeyBag);
        } catch (KeyCrypterException.InvalidCipherText | KeyCrypterException.PublicPrivateMismatch e) {
            throw new BadWalletEncryptionKeyException(e);
        } finally {
            lock.unlock();
        }
    }

    /**
     * Reduce the value of the first output of a transaction to pay the given feePerKb as appropriate for its size.
     * If ensureMinRequiredFee is true, feePerKb is set to at least {@link Transaction#REFERENCE_DEFAULT_MIN_TX_FEE}.
     */
    private boolean adjustOutputDownwardsForFee(Transaction tx, CoinSelection coinSelection, Coin feePerKb,
            boolean ensureMinRequiredFee) {
        if (ensureMinRequiredFee && feePerKb.compareTo(Transaction.REFERENCE_DEFAULT_MIN_TX_FEE) < 0)
            feePerKb = Transaction.REFERENCE_DEFAULT_MIN_TX_FEE;
        final int vsize = tx.getVsize() + estimateVirtualBytesForSigning(coinSelection);
        Coin fee = feePerKb.multiply(vsize).divide(1000);
        TransactionOutput output = tx.getOutput(0);
        output.setValue(output.getValue().subtract(fee));
        return !output.isDust();
    }

    /**
     * Returns a list of the outputs that can potentially be spent, i.e. that we have the keys for and are unspent
     * according to our knowledge of the block chain.
     */
    public List<TransactionOutput> calculateAllSpendCandidates() {
        return calculateAllSpendCandidates(true, true);
    }

    /**
     * Returns a list of all outputs that are being tracked by this wallet either from the {@link UTXOProvider}
     * (in this case the existence or not of private keys is ignored), or the wallets internal storage (the default)
     * taking into account the flags.
     *
     * @param excludeImmatureCoinbases Whether to ignore coinbase outputs that we will be able to spend in future once they mature.
     * @param excludeUnsignable Whether to ignore outputs that we are tracking but don't have the keys to sign for.
     */
    public List<TransactionOutput> calculateAllSpendCandidates(boolean excludeImmatureCoinbases, boolean excludeUnsignable) {
        lock.lock();
        try {
            List<TransactionOutput> candidates;
            if (vUTXOProvider == null) {
                candidates = myUnspents.stream()
                    .filter(output ->   (!excludeUnsignable || canSignFor(output.getScriptPubKey())) &&
                                        (!excludeImmatureCoinbases || checkNotNull(output.getParentTransaction()).isMature()))
                    .collect(StreamUtils.toUnmodifiableList());
            } else {
                candidates = calculateAllSpendCandidatesFromUTXOProvider(excludeImmatureCoinbases);
            }
            return candidates;
        } finally {
            lock.unlock();
        }
    }

    /**
     * Returns true if this wallet has at least one of the private keys needed to sign for this scriptPubKey. Returns
     * false if the form of the script is not known or if the script is OP_RETURN.
     */
    public boolean canSignFor(Script script) {
        if (ScriptPattern.isP2PK(script)) {
            byte[] pubkey = ScriptPattern.extractKeyFromP2PK(script);
            ECKey key = findKeyFromPubKey(pubkey);
            return key != null && (key.isEncrypted() || key.hasPrivKey());
        } else if (ScriptPattern.isP2SH(script)) {
            RedeemData data = findRedeemDataFromScriptHash(ScriptPattern.extractHashFromP2SH(script));
            return data != null && canSignFor(data.redeemScript);
        } else if (ScriptPattern.isP2PKH(script)) {
            ECKey key = findKeyFromPubKeyHash(ScriptPattern.extractHashFromP2PKH(script),
<<<<<<< HEAD
                    Script.ScriptType.P2PKH);
            if (key == null) {
                key = findKeyFromPubKeyHash(ScriptPattern.extractHashFromP2PKH(script),
                        ScriptType.P2WPKH);
            }
=======
                    ScriptType.P2PKH);
>>>>>>> 6ce061c9
            return key != null && (key.isEncrypted() || key.hasPrivKey());
        } else if (ScriptPattern.isP2WPKH(script)) {
            ECKey key = findKeyFromPubKeyHash(ScriptPattern.extractHashFromP2WH(script),
                    ScriptType.P2WPKH);
            return key != null && (key.isEncrypted() || key.hasPrivKey()) && key.isCompressed();
        } else if (ScriptPattern.isSentToMultisig(script)) {
            for (ECKey pubkey : script.getPubKeys()) {
                ECKey key = findKeyFromPubKey(pubkey.getPubKey());
                if (key != null && (key.isEncrypted() || key.hasPrivKey()))
                    return true;
            }
        }
        return false;
    }

    /**
     * Returns the spendable candidates from the {@link UTXOProvider} based on keys that the wallet contains.
     * @return The list of candidates.
     */
    protected LinkedList<TransactionOutput> calculateAllSpendCandidatesFromUTXOProvider(boolean excludeImmatureCoinbases) {
        checkState(lock.isHeldByCurrentThread());
        UTXOProvider utxoProvider = checkNotNull(vUTXOProvider, "No UTXO provider has been set");
        LinkedList<TransactionOutput> candidates = new LinkedList<>();
        try {
            int chainHeight = utxoProvider.getChainHeadHeight();
            for (UTXO output : getStoredOutputsFromUTXOProvider()) {
                boolean coinbase = output.isCoinbase();
                int depth = chainHeight - output.getHeight() + 1; // the current depth of the output (1 = same as head).
                // Do not try and spend coinbases that were mined too recently, the protocol forbids it.
                if (!excludeImmatureCoinbases || !coinbase || depth >= params.getSpendableCoinbaseDepth()) {
                    candidates.add(new FreeStandingTransactionOutput(params, output, chainHeight));
                }
            }
        } catch (UTXOProviderException e) {
            throw new RuntimeException("UTXO provider error", e);
        }
        // We need to handle the pending transactions that we know about.
        for (Transaction tx : pending.values()) {
            // Remove the spent outputs.
            for (TransactionInput input : tx.getInputs()) {
                if (input.getConnectedOutput().isMine(this)) {
                    candidates.remove(input.getConnectedOutput());
                }
            }
            // Add change outputs. Do not try and spend coinbases that were mined too recently, the protocol forbids it.
            if (!excludeImmatureCoinbases || tx.isMature()) {
                for (TransactionOutput output : tx.getOutputs()) {
                    if (output.isAvailableForSpending() && output.isMine(this)) {
                        candidates.add(output);
                    }
                }
            }
        }
        return candidates;
    }

    /**
     * Get all the {@link UTXO}'s from the {@link UTXOProvider} based on keys that the
     * wallet contains.
     * @return The list of stored outputs.
     */
    protected List<UTXO> getStoredOutputsFromUTXOProvider() throws UTXOProviderException {
        UTXOProvider utxoProvider = checkNotNull(vUTXOProvider, "No UTXO provider has been set");
        List<UTXO> candidates = new ArrayList<>();
        List<ECKey> keys = getImportedKeys();
        keys.addAll(getActiveKeyChain().getLeafKeys());
        candidates.addAll(utxoProvider.getOpenTransactionOutputs(keys));
        return candidates;
    }

    /** Returns the default {@link CoinSelector} object that is used by this wallet if no custom selector is specified. */
    public CoinSelector getCoinSelector() {
        lock.lock();
        try {
            return coinSelector;
        } finally {
            lock.unlock();
        }
    }

    /**
     * Get the {@link UTXOProvider}.
     * @return The UTXO provider.
     */
    @Nullable public UTXOProvider getUTXOProvider() {
        lock.lock();
        try {
            return vUTXOProvider;
        } finally {
            lock.unlock();
        }
    }

    /**
     * Set the {@link UTXOProvider}.
     *
     * <p>The wallet will query the provider for spendable candidates, i.e. outputs controlled exclusively
     * by private keys contained in the wallet.</p>
     *
     * <p>Note that the associated provider must be reattached after a wallet is loaded from disk.
     * The association is not serialized.</p>
     */
    public void setUTXOProvider(@Nullable UTXOProvider provider) {
        lock.lock();
        try {
            checkArgument(provider == null || provider.getParams().equals(params));
            this.vUTXOProvider = provider;
        } finally {
            lock.unlock();
        }
    }

    //endregion

    // ***************************************************************************************************************
    /**
     * A custom {@link TransactionOutput} that is free standing. This contains all the information
     * required for spending without actually having all the linked data (i.e parent tx).
     *
     */
    private static class FreeStandingTransactionOutput extends TransactionOutput {
        private final UTXO output;
        private final int chainHeight;

        /**
         * Construct a free standing Transaction Output.
         * @param params The network parameters.
         * @param output The stored output (free standing).
         */
        public FreeStandingTransactionOutput(NetworkParameters params, UTXO output, int chainHeight) {
            super(params, null, output.getValue(), output.getScript().getProgram());
            this.output = output;
            this.chainHeight = chainHeight;
        }

        /**
         * Get the {@link UTXO}.
         * @return The stored output.
         */
        public UTXO getUTXO() {
            return output;
        }

        /**
         * Get the depth withing the chain of the parent tx, depth is 1 if it the output height is the height of
         * the latest block.
         * @return The depth.
         */
        @Override
        public int getParentTransactionDepthInBlocks() {
            return chainHeight - output.getHeight() + 1;
        }

        @Override
        public int getIndex() {
            return (int) output.getIndex();
        }

        @Override
        public Sha256Hash getParentTransactionHash() {
            return output.getHash();
        }
    }

    // ***************************************************************************************************************

    private static class TxOffsetPair implements Comparable<TxOffsetPair> {
        public final Transaction tx;
        public final int offset;

        public TxOffsetPair(Transaction tx, int offset) {
            this.tx = tx;
            this.offset = offset;
        }

        @Override public int compareTo(TxOffsetPair o) {
            // note that in this implementation compareTo() is not consistent with equals()
            return Integer.compare(offset, o.offset);
        }
    }

    //region Reorganisations

    /**
     * <p>Don't call this directly. It's not intended for API users.</p>
     *
     * <p>Called by the {@link BlockChain} when the best chain (representing total work done) has changed. This can
     * cause the number of confirmations of a transaction to go higher, lower, drop to zero and can even result in
     * a transaction going dead (will never confirm) due to a double spend.</p>
     *
     * <p>The oldBlocks/newBlocks lists are ordered height-wise from top first to bottom last.</p>
     */
    @Override
    public void reorganize(StoredBlock splitPoint, List<StoredBlock> oldBlocks, List<StoredBlock> newBlocks) throws VerificationException {
        lock.lock();
        try {
            // This runs on any peer thread with the block chain locked.
            //
            // The reorganize functionality of the wallet is tested in ChainSplitTest.java
            //
            // receive() has been called on the block that is triggering the re-org before this is called, with type
            // of SIDE_CHAIN.
            //
            // Note that this code assumes blocks are not invalid - if blocks contain duplicated transactions,
            // transactions that double spend etc then we can calculate the incorrect result. This could open up
            // obscure DoS attacks if someone successfully mines a throwaway invalid block and feeds it to us, just
            // to try and corrupt the internal data structures. We should try harder to avoid this but it's tricky
            // because there are so many ways the block can be invalid.

            // Avoid spuriously informing the user of wallet/tx confidence changes whilst we're re-organizing.
            checkState(confidenceChanged.size() == 0);
            checkState(!insideReorg);
            insideReorg = true;
            checkState(onWalletChangedSuppressions == 0);
            onWalletChangedSuppressions++;

            // Map block hash to transactions that appear in it. We ensure that the map values are sorted according
            // to their relative position within those blocks.
            ArrayListMultimap<Sha256Hash, TxOffsetPair> mapBlockTx = ArrayListMultimap.create();
            for (Transaction tx : getTransactions(true)) {
                Map<Sha256Hash, Integer> appearsIn = tx.getAppearsInHashes();
                if (appearsIn == null) continue;  // Pending.
                for (Map.Entry<Sha256Hash, Integer> block : appearsIn.entrySet())
                    mapBlockTx.put(block.getKey(), new TxOffsetPair(tx, block.getValue()));
            }
            for (Sha256Hash blockHash : mapBlockTx.keySet())
                Collections.sort(mapBlockTx.get(blockHash));

            List<Sha256Hash> oldBlockHashes = new ArrayList<>(oldBlocks.size());
            log.info("Old part of chain (top to bottom):");
            for (StoredBlock b : oldBlocks) {
                log.info("  {}", b.getHeader().getHashAsString());
                oldBlockHashes.add(b.getHeader().getHash());
            }
            log.info("New part of chain (top to bottom):");
            for (StoredBlock b : newBlocks) {
                log.info("  {}", b.getHeader().getHashAsString());
            }

            Collections.reverse(newBlocks);  // Need bottom-to-top but we get top-to-bottom.

            // For each block in the old chain, disconnect the transactions in reverse order.
            LinkedList<Transaction> oldChainTxns = new LinkedList<>();
            for (Sha256Hash blockHash : oldBlockHashes) {
                for (TxOffsetPair pair : mapBlockTx.get(blockHash)) {
                    Transaction tx = pair.tx;
                    final Sha256Hash txHash = tx.getTxId();
                    if (tx.isCoinBase()) {
                        // All the transactions that we have in our wallet which spent this coinbase are now invalid
                        // and will never confirm. Hopefully this should never happen - that's the point of the maturity
                        // rule that forbids spending of coinbase transactions for 100 blocks.
                        //
                        // This could be recursive, although of course because we don't have the full transaction
                        // graph we can never reliably kill all transactions we might have that were rooted in
                        // this coinbase tx. Some can just go pending forever, like the Bitcoin Core. However we
                        // can do our best.
                        log.warn("Coinbase killed by re-org: {}", tx.getTxId());
                        killTxns(Collections.singleton(tx), null);
                    } else {
                        for (TransactionOutput output : tx.getOutputs()) {
                            TransactionInput input = output.getSpentBy();
                            if (input != null) {
                                if (output.isMineOrWatched(this))
                                    checkState(myUnspents.add(output));
                                input.disconnect();
                            }
                        }
                        oldChainTxns.add(tx);
                        unspent.remove(txHash);
                        spent.remove(txHash);
                        checkState(!pending.containsKey(txHash));
                        checkState(!dead.containsKey(txHash));
                    }
                }
            }

            // Put all the disconnected transactions back into the pending pool and re-connect them.
            for (Transaction tx : oldChainTxns) {
                // Coinbase transactions on the old part of the chain are dead for good and won't come back unless
                // there's another re-org.
                if (tx.isCoinBase()) continue;
                log.info("  ->pending {}", tx.getTxId());

                tx.getConfidence().setConfidenceType(ConfidenceType.PENDING);  // Wipe height/depth/work data.
                confidenceChanged.put(tx, TransactionConfidence.Listener.ChangeReason.TYPE);
                addWalletTransaction(Pool.PENDING, tx);
                updateForSpends(tx, false);
            }

            // Note that dead transactions stay dead. Consider a chain that Finney attacks T1 and replaces it with
            // T2, so we move T1 into the dead pool. If there's now a re-org to a chain that doesn't include T2, it
            // doesn't matter - the miners deleted T1 from their mempool, will resurrect T2 and put that into the
            // mempool and so T1 is still seen as a losing double spend.

            // The old blocks have contributed to the depth for all the transactions in the
            // wallet that are in blocks up to and including the chain split block.
            // The total depth is calculated here and then subtracted from the appropriate transactions.
            int depthToSubtract = oldBlocks.size();
            log.info("depthToSubtract = " + depthToSubtract);
            // Remove depthToSubtract from all transactions in the wallet except for pending.
            subtractDepth(depthToSubtract, spent.values());
            subtractDepth(depthToSubtract, unspent.values());
            subtractDepth(depthToSubtract, dead.values());

            // The effective last seen block is now the split point so set the lastSeenBlockHash.
            setLastBlockSeenHash(splitPoint.getHeader().getHash());

            // For each block in the new chain, work forwards calling receive() and notifyNewBestBlock().
            // This will pull them back out of the pending pool, or if the tx didn't appear in the old chain and
            // does appear in the new chain, will treat it as such and possibly kill pending transactions that
            // conflict.
            for (StoredBlock block : newBlocks) {
                log.info("Replaying block {}", block.getHeader().getHashAsString());
                for (TxOffsetPair pair : mapBlockTx.get(block.getHeader().getHash())) {
                    log.info("  tx {}", pair.tx.getTxId());
                    try {
                        receive(pair.tx, block, BlockChain.NewBlockType.BEST_CHAIN, pair.offset);
                    } catch (ScriptException e) {
                        throw new RuntimeException(e);  // Cannot happen as these blocks were already verified.
                    }
                }
                notifyNewBestBlock(block);
            }
            isConsistentOrThrow();
            final Coin balance = getBalance();
            log.info("post-reorg balance is {}", balance.toFriendlyString());
            // Inform event listeners that a re-org took place.
            queueOnReorganize();
            insideReorg = false;
            onWalletChangedSuppressions--;
            maybeQueueOnWalletChanged();
            checkBalanceFuturesLocked(balance);
            informConfidenceListenersIfNotReorganizing();
            saveLater();
        } finally {
            lock.unlock();
        }
    }

    /**
     * Subtract the supplied depth from the given transactions.
     */
    private void subtractDepth(int depthToSubtract, Collection<Transaction> transactions) {
        for (Transaction tx : transactions) {
            if (tx.getConfidence().getConfidenceType() == ConfidenceType.BUILDING) {
                tx.getConfidence().setDepthInBlocks(tx.getConfidence().getDepthInBlocks() - depthToSubtract);
                confidenceChanged.put(tx, TransactionConfidence.Listener.ChangeReason.DEPTH);
            }
        }
    }

    //endregion

    /******************************************************************************************************************/

    //region Bloom filtering

    private final ArrayList<TransactionOutPoint> bloomOutPoints = new ArrayList<>();
    // Used to track whether we must automatically begin/end a filter calculation and calc outpoints/take the locks.
    private final AtomicInteger bloomFilterGuard = new AtomicInteger(0);

    @Override
    public void beginBloomFilterCalculation() {
        if (bloomFilterGuard.incrementAndGet() > 1)
            return;
        lock.lock();
        keyChainGroupLock.lock();
        //noinspection FieldAccessNotGuarded
        calcBloomOutPointsLocked();
    }

    private void calcBloomOutPointsLocked() {
        // TODO: This could be done once and then kept up to date.
        bloomOutPoints.clear();
        Set<Transaction> all = new HashSet<>();
        all.addAll(unspent.values());
        all.addAll(spent.values());
        all.addAll(pending.values());
        for (Transaction tx : all) {
            for (TransactionOutput out : tx.getOutputs()) {
                try {
                    if (isTxOutputBloomFilterable(out))
                        bloomOutPoints.add(out.getOutPointFor());
                } catch (ScriptException e) {
                    // If it is ours, we parsed the script correctly, so this shouldn't happen.
                    throw new RuntimeException(e);
                }
            }
        }
    }

    @Override @GuardedBy("keyChainGroupLock")
    public void endBloomFilterCalculation() {
        if (bloomFilterGuard.decrementAndGet() > 0)
            return;
        bloomOutPoints.clear();
        keyChainGroupLock.unlock();
        lock.unlock();
    }

    /**
     * Returns the number of distinct data items (note: NOT keys) that will be inserted into a bloom filter, when it
     * is constructed.
     */
    @Override
    public int getBloomFilterElementCount() {
        beginBloomFilterCalculation();
        try {
            int size = bloomOutPoints.size();
            size += keyChainGroup.getBloomFilterElementCount();
            // Some scripts may have more than one bloom element.  That should normally be okay, because under-counting
            // just increases false-positive rate.
            size += watchedScripts.size();
            return size;
        } finally {
            endBloomFilterCalculation();
        }
    }

    /**
     * Gets a bloom filter that contains all of the public keys from this wallet, and which will provide the given
     * false-positive rate. See the docs for {@link BloomFilter} for a brief explanation of anonymity when using filters.
     */
    public BloomFilter getBloomFilter(double falsePositiveRate) {
        beginBloomFilterCalculation();
        try {
            return getBloomFilter(getBloomFilterElementCount(), falsePositiveRate, (long) (Math.random() * Long.MAX_VALUE));
        } finally {
            endBloomFilterCalculation();
        }
    }

    /**
     * <p>Gets a bloom filter that contains all of the public keys from this wallet, and which will provide the given
     * false-positive rate if it has size elements. Keep in mind that you will get 2 elements in the bloom filter for
     * each key in the wallet, for the public key and the hash of the public key (address form).</p>
     * 
     * <p>This is used to generate a BloomFilter which can be {@link BloomFilter#merge(BloomFilter)}d with another.
     * It could also be used if you have a specific target for the filter's size.</p>
     * 
     * <p>See the docs for {@link BloomFilter#BloomFilter(int, double, long, BloomFilter.BloomUpdate)} for a brief explanation of anonymity when using bloom
     * filters.</p>
     */
    @Override @GuardedBy("keyChainGroupLock")
    public BloomFilter getBloomFilter(int size, double falsePositiveRate, long nTweak) {
        beginBloomFilterCalculation();
        try {
            BloomFilter filter = keyChainGroup.getBloomFilter(size, falsePositiveRate, nTweak);
            for (Script script : watchedScripts) {
                for (ScriptChunk chunk : script.getChunks()) {
                    // Only add long (at least 64 bit) data to the bloom filter.
                    // If any long constants become popular in scripts, we will need logic
                    // here to exclude them.
                    if (!chunk.isOpCode() && (chunk.data != null) && chunk.data.length >= MINIMUM_BLOOM_DATA_LENGTH) {
                        filter.insert(chunk.data);
                    }
                }
            }
            for (TransactionOutPoint point : bloomOutPoints)
                filter.insert(point);
            return filter;
        } finally {
            endBloomFilterCalculation();
        }
    }

    // Returns true if the output is one that won't be selected by a data element matching in the scriptSig.
    private boolean isTxOutputBloomFilterable(TransactionOutput out) {
        Script script = out.getScriptPubKey();
        boolean isScriptTypeSupported = ScriptPattern.isP2PK(script) || ScriptPattern.isP2SH(script)
                || ScriptPattern.isP2WPKH(script) || ScriptPattern.isP2WSH(script);
        return (isScriptTypeSupported && out.isMine(this)) || watchedScripts.contains(script);
    }

    /**
     * Used by {@link Peer} to decide whether or not to discard this block and any blocks building upon it, in case
     * the Bloom filter used to request them may be exhausted, that is, not have sufficient keys in the deterministic
     * sequence within it to reliably find relevant transactions.
     */
    public boolean checkForFilterExhaustion(FilteredBlock block) {
        keyChainGroupLock.lock();
        try {
            if (!keyChainGroup.supportsDeterministicChains())
                return false;
            int epoch = keyChainGroup.getCombinedKeyLookaheadEpochs();
            for (Transaction tx : block.getAssociatedTransactions().values()) {
                markKeysAsUsed(tx);
            }
            int newEpoch = keyChainGroup.getCombinedKeyLookaheadEpochs();
            checkState(newEpoch >= epoch);
            // If the key lookahead epoch has advanced, there was a call to addKeys and the PeerGroup already has a
            // pending request to recalculate the filter queued up on another thread. The calling Peer should abandon
            // block at this point and await a new filter before restarting the download.
            return newEpoch > epoch;
        } finally {
            keyChainGroupLock.unlock();
        }
    }

    //endregion

    // ***************************************************************************************************************

    //region Extensions to the wallet format.

    /**
     * By providing an object implementing the {@link WalletExtension} interface, you can save and load arbitrary
     * additional data that will be stored with the wallet. Each extension is identified by an ID, so attempting to
     * add the same extension twice (or two different objects that use the same ID) will throw an IllegalStateException.
     */
    public void addExtension(WalletExtension extension) {
        String id = checkNotNull(extension).getWalletExtensionID();
        lock.lock();
        try {
            if (extensions.containsKey(id))
                throw new IllegalStateException("Cannot add two extensions with the same ID: " + id);
            extensions.put(id, extension);
            saveNow();
        } finally {
            lock.unlock();
        }
    }

    /**
     * Atomically adds extension or returns an existing extension if there is one with the same id already present.
     */
    public WalletExtension addOrGetExistingExtension(WalletExtension extension) {
        String id = checkNotNull(extension).getWalletExtensionID();
        lock.lock();
        try {
            WalletExtension previousExtension = extensions.get(id);
            if (previousExtension != null)
                return previousExtension;
            extensions.put(id, extension);
            saveNow();
            return extension;
        } finally {
            lock.unlock();
        }
    }

    /**
     * Either adds extension as a new extension or replaces the existing extension if one already exists with the same
     * id. This also triggers wallet auto-saving, so may be useful even when called with the same extension as is
     * already present.
     */
    public void addOrUpdateExtension(WalletExtension extension) {
        String id = checkNotNull(extension).getWalletExtensionID();
        lock.lock();
        try {
            extensions.put(id, extension);
            saveNow();
        } finally {
            lock.unlock();
        }
    }

    /** Returns a snapshot of all registered extension objects. The extensions themselves are not copied. */
    public Map<String, WalletExtension> getExtensions() {
        lock.lock();
        try {
            return Collections.unmodifiableMap(new HashMap<>(extensions));
        } finally {
            lock.unlock();
        }
    }

    /**
     * Deserialize the wallet extension with the supplied data and then install it, replacing any existing extension
     * that may have existed with the same ID. If an exception is thrown then the extension is removed from the wallet,
     * if already present.
     */
    public void deserializeExtension(WalletExtension extension, byte[] data) throws Exception {
        lock.lock();
        keyChainGroupLock.lock();
        try {
            // This method exists partly to establish a lock ordering of wallet > extension.
            extension.deserializeWalletExtension(this, data);
            extensions.put(extension.getWalletExtensionID(), extension);
        } catch (Throwable throwable) {
            log.error("Error during extension deserialization", throwable);
            extensions.remove(extension.getWalletExtensionID());
            throw throwable;
        } finally {
            keyChainGroupLock.unlock();
            lock.unlock();
        }
    }

    /**
     * @deprecated Applications should use another mechanism to persist application state information
     */
    @Override
    public void setTag(String tag, ByteString value) {
        super.setTag(tag, value);
        saveNow();
    }

    //endregion

    /******************************************************************************************************************/

    private static class FeeCalculation {
        // Selected UTXOs to spend
        public CoinSelection bestCoinSelection;
        // Change output (may be null if no change)
        public TransactionOutput bestChangeOutput;
        // List of output values adjusted downwards when recipients pay fees (may be null if no adjustment needed).
        public List<Coin> updatedOutputValues;
    }

    //region Fee calculation code

    private FeeCalculation calculateFee(SendRequest req, Coin value, List<TransactionInput> originalInputs,
                                       boolean needAtLeastReferenceFee, List<TransactionOutput> candidates) throws InsufficientMoneyException {
        checkState(lock.isHeldByCurrentThread());
        FeeCalculation result;
        Coin fee = Coin.ZERO;
        while (true) {
            result = new FeeCalculation();
            Transaction tx = new Transaction(params);
            addSuppliedInputs(tx, req.tx.getInputs());

            Coin valueNeeded = value;
            if (!req.recipientsPayFees) {
                valueNeeded = valueNeeded.add(fee);
            }
            if (req.recipientsPayFees) {
                result.updatedOutputValues = new ArrayList<>();
            }
            for (int i = 0; i < req.tx.getOutputs().size(); i++) {
                TransactionOutput output = new TransactionOutput(params, tx,
                        req.tx.getOutputs().get(i).bitcoinSerialize(), 0);
                if (req.recipientsPayFees) {
                    // Subtract fee equally from each selected recipient
                    output.setValue(output.getValue().subtract(fee.divide(req.tx.getOutputs().size())));
                    // first receiver pays the remainder not divisible by output count
                    if (i == 0) {
                        output.setValue(
                                output.getValue().subtract(fee.divideAndRemainder(req.tx.getOutputs().size())[1])); // Subtract fee equally from each selected recipient
                    }
                    result.updatedOutputValues.add(output.getValue());
                    if (output.getMinNonDustValue().isGreaterThan(output.getValue())) {
                        throw new CouldNotAdjustDownwards();
                    }
                }
                tx.addOutput(output);
            }
            CoinSelector selector = req.coinSelector == null ? coinSelector : req.coinSelector;
            // selector is allowed to modify candidates list.
            CoinSelection selection = selector.select(valueNeeded, new LinkedList<>(candidates));
            result.bestCoinSelection = selection;
            // Can we afford this?
            if (selection.totalValue().compareTo(valueNeeded) < 0) {
                Coin valueMissing = valueNeeded.subtract(selection.totalValue());
                throw new InsufficientMoneyException(valueMissing);
            }
            Coin change = selection.totalValue().subtract(valueNeeded);
            if (change.isGreaterThan(Coin.ZERO)) {
                // The value of the inputs is greater than what we want to send. Just like in real life then,
                // we need to take back some coins ... this is called "change". Add another output that sends the change
                // back to us. The address comes either from the request or currentChangeAddress() as a default.
                Address changeAddress = req.changeAddress;
                if (changeAddress == null)
                    changeAddress = currentChangeAddress();
                TransactionOutput changeOutput = new TransactionOutput(params, tx, change, changeAddress);
                if (req.recipientsPayFees && changeOutput.isDust()) {
                    // We do not move dust-change to fees, because the sender would end up paying more than requested.
                    // This would be against the purpose of the all-inclusive feature.
                    // So instead we raise the change and deduct from the first recipient.
                    Coin missingToNotBeDust = changeOutput.getMinNonDustValue().subtract(changeOutput.getValue());
                    changeOutput.setValue(changeOutput.getValue().add(missingToNotBeDust));
                    TransactionOutput firstOutput = tx.getOutputs().get(0);
                    firstOutput.setValue(firstOutput.getValue().subtract(missingToNotBeDust));
                    result.updatedOutputValues.set(0, firstOutput.getValue());
                    if (firstOutput.isDust()) {
                        throw new CouldNotAdjustDownwards();
                    }
                }
                if (changeOutput.isDust()) {
                    // Never create dust outputs; if we would, just
                    // add the dust to the fee.
                    // Oscar comment: This seems like a way to make the condition below "if
                    // (!fee.isLessThan(feeNeeded))" to become true.
                    // This is a non-easy to understand way to do that.
                    // Maybe there are other effects I am missing
                    fee = fee.add(changeOutput.getValue());
                } else {
                    tx.addOutput(changeOutput);
                    result.bestChangeOutput = changeOutput;
                }
            }

            for (TransactionOutput selectedOutput : selection.outputs()) {
                TransactionInput input = tx.addInput(selectedOutput);
                // If the scriptBytes don't default to none, our size calculations will be thrown off.
                checkState(input.getScriptBytes().length == 0);
                checkState(!input.hasWitness());
            }

            Coin feePerKb = req.feePerKb;
            if (needAtLeastReferenceFee && feePerKb.compareTo(Transaction.REFERENCE_DEFAULT_MIN_TX_FEE) < 0)
                feePerKb = Transaction.REFERENCE_DEFAULT_MIN_TX_FEE;

            final int vsize = tx.getVsize() + estimateVirtualBytesForSigning(selection);
            Coin feeNeeded = feePerKb.multiply(vsize).divide(1000);

            if (!fee.isLessThan(feeNeeded)) {
                // Done, enough fee included.
                break;
            }

            // Include more fee and try again.
            fee = feeNeeded;
        }
        return result;

    }

    private void addSuppliedInputs(Transaction tx, List<TransactionInput> originalInputs) {
        for (TransactionInput input : originalInputs)
            tx.addInput(new TransactionInput(params, tx, input.bitcoinSerialize()));
    }

    private int estimateVirtualBytesForSigning(CoinSelection selection) {
        int vsize = 0;
        for (TransactionOutput output : selection.outputs()) {
            try {
                Script script = output.getScriptPubKey();
                ECKey key = null;
                Script redeemScript = null;
                if (ScriptPattern.isP2PKH(script)) {
<<<<<<< HEAD
                    key = findKeyFromPubKeyHash(ScriptPattern.extractHashFromP2PKH(script), Script.ScriptType.P2PKH);
                    if (key == null) {
                        key = findKeyFromPubKeyHash(ScriptPattern.extractHashFromP2PKH(script), Script.ScriptType.P2WPKH);
                    }
=======
                    key = findKeyFromPubKeyHash(ScriptPattern.extractHashFromP2PKH(script), ScriptType.P2PKH);
>>>>>>> 6ce061c9
                    checkNotNull(key, "Coin selection includes unspendable outputs");
                    vsize += script.getNumberOfBytesRequiredToSpend(key, redeemScript);
                } else if (ScriptPattern.isP2WPKH(script)) {
                    key = findKeyFromPubKeyHash(ScriptPattern.extractHashFromP2WH(script), ScriptType.P2WPKH);
                    checkNotNull(key, "Coin selection includes unspendable outputs");
                    vsize += IntMath.divide(script.getNumberOfBytesRequiredToSpend(key, redeemScript), 4,
                            RoundingMode.CEILING); // round up
                } else if (ScriptPattern.isP2SH(script)) {
                    redeemScript = findRedeemDataFromScriptHash(ScriptPattern.extractHashFromP2SH(script)).redeemScript;
                    checkNotNull(redeemScript, "Coin selection includes unspendable outputs");
                    vsize += script.getNumberOfBytesRequiredToSpend(key, redeemScript);
                } else {
                    vsize += script.getNumberOfBytesRequiredToSpend(key, redeemScript);
                }
            } catch (ScriptException e) {
                // If this happens it means an output script in a wallet tx could not be understood. That should never
                // happen, if it does it means the wallet has got into an inconsistent state.
                throw new IllegalStateException(e);
            }
        }
        return vsize;
    }

    //endregion

    // ***************************************************************************************************************

    //region Wallet maintenance transactions

    // Wallet maintenance transactions. These transactions may not be directly connected to a payment the user is
    // making. They may be instead key rotation transactions for when old keys are suspected to be compromised,
    // de/re-fragmentation transactions for when our output sizes are inappropriate or suboptimal, privacy transactions
    // and so on. Because these transactions may require user intervention in some way (e.g. entering their password)
    // the wallet application is expected to poll the Wallet class to get SendRequests. Ideally security systems like
    // hardware wallets or risk analysis providers are programmed to auto-approve transactions that send from our own
    // keys back to our own keys.

    /**
     * <p>Specifies that the given {@link TransactionBroadcaster}, typically a {@link PeerGroup}, should be used for
     * sending transactions to the Bitcoin network by default. Some sendCoins methods let you specify a broadcaster
     * explicitly, in that case, they don't use this broadcaster. If null is specified then the wallet won't attempt
     * to broadcast transactions itself.</p>
     *
     * <p>You don't normally need to call this. A {@link PeerGroup} will automatically set itself as the wallets
     * broadcaster when you use {@link PeerGroup#addWallet(Wallet)}. A wallet can use the broadcaster when you ask
     * it to send money, but in future also at other times to implement various features that may require asynchronous
     * re-organisation of the wallet contents on the block chain. For instance, in future the wallet may choose to
     * optimise itself to reduce fees or improve privacy.</p>
     */
    public void setTransactionBroadcaster(@Nullable org.bitcoinj.core.TransactionBroadcaster broadcaster) {
        Transaction[] toBroadcast = {};
        lock.lock();
        try {
            if (vTransactionBroadcaster == broadcaster)
                return;
            vTransactionBroadcaster = broadcaster;
            if (broadcaster == null)
                return;
            toBroadcast = pending.values().toArray(toBroadcast);
        } finally {
            lock.unlock();
        }
        // Now use it to upload any pending transactions we have that are marked as not being seen by any peers yet.
        // Don't hold the wallet lock whilst doing this, so if the broadcaster accesses the wallet at some point there
        // is no inversion.
        for (Transaction tx : toBroadcast) {
            ConfidenceType confidenceType = tx.getConfidence().getConfidenceType();
            checkState(confidenceType == ConfidenceType.PENDING || confidenceType == ConfidenceType.IN_CONFLICT,
                    "Tx %s: expected PENDING or IN_CONFLICT, was %s", tx.getTxId(), confidenceType);
            // Re-broadcast even if it's marked as already seen for two reasons
            // 1) Old wallets may have transactions marked as broadcast by 1 peer when in reality the network
            //    never saw it, due to bugs.
            // 2) It can't really hurt.
            log.info("New broadcaster so uploading waiting tx {}", tx.getTxId());
            broadcaster.broadcastTransaction(tx);
        }
    }

    /**
     * <p>
     * When a key rotation time is set, any money controlled by keys created before the given timestamp T will be
     * respent to any key that was created after T. This can be used to recover from a situation where a set of keys is
     * believed to be compromised. The rotation time is persisted to the wallet. You can stop key rotation by calling
     * this method again with {@code null} as the argument.
     * </p>
     *
     * <p>
     * Once set up, calling {@link #doMaintenance(KeyParameter, boolean)} will create and possibly send rotation
     * transactions: but it won't be done automatically (because you might have to ask for the users password). This may
     * need to be repeated regularly in case new coins keep coming in on rotating addresses/keys.
     * </p>
     *
     * <p>
     * The given time cannot be in the future.
     * </p>
     */
    public void setKeyRotationTime(@Nullable Date time) {
        setKeyRotationTime(time != null ? time.getTime() / 1000 : 0);
    }

    /**
     * <p>
     * When a key rotation time is set, any money controlled by keys created before the given timestamp T will be
     * respent to any key that was created after T. This can be used to recover from a situation where a set of keys is
     * believed to be compromised. The rotation time is persisted to the wallet. You can stop key rotation by calling
     * this method again with {@code 0} as the argument.
     * </p>
     * 
     * <p>
     * Once set up, calling {@link #doMaintenance(KeyParameter, boolean)} will create and possibly send rotation
     * transactions: but it won't be done automatically (because you might have to ask for the users password). This may
     * need to be repeated regularly in case new coins keep coming in on rotating addresses/keys.
     * </p>
     *
     * <p>
     * The given time cannot be in the future.
     * </p>
     */
    public void setKeyRotationTime(long unixTimeSeconds) {
        checkArgument(unixTimeSeconds <= Utils.currentTimeSeconds(), "Given time (%s) cannot be in the future.",
                Utils.dateTimeFormat(unixTimeSeconds * 1000));
        vKeyRotationTimestamp = unixTimeSeconds;
        saveNow();
    }

    /**
     * Returns the key rotation time, or null if unconfigured. See {@link #setKeyRotationTime(Date)} for a description
     * of the field.
     */
    public @Nullable Date getKeyRotationTime() {
        final long keyRotationTimestamp = vKeyRotationTimestamp;
        if (keyRotationTimestamp != 0)
            return new Date(keyRotationTimestamp * 1000);
        else
            return null;
    }

    /** Returns whether the keys creation time is before the key rotation time, if one was set. */
    public boolean isKeyRotating(ECKey key) {
        long time = vKeyRotationTimestamp;
        return time != 0 && key.getCreationTimeSeconds() < time;
    }

    /**
     * A wallet app should call this from time to time in order to let the wallet craft and send transactions needed
     * to re-organise coins internally. A good time to call this would be after receiving coins for an unencrypted
     * wallet, or after sending money for an encrypted wallet. If you have an encrypted wallet and just want to know
     * if some maintenance needs doing, call this method with andSend set to false and look at the returned list of
     * transactions. Maintenance might also include internal changes that involve some processing or work but
     * which don't require making transactions - these will happen automatically unless the password is required
     * in which case an exception will be thrown.
     * @param aesKey the users password, if any.
     * @param signAndSend if true, send the transactions via the tx broadcaster and return them, if false just return them.
     *
     * @return A list of transactions that the wallet just made/will make for internal maintenance. Might be empty.
     * @throws org.bitcoinj.wallet.DeterministicUpgradeRequiresPassword if key rotation requires the users password.
     */
    public ListenableCompletableFuture<List<Transaction>> doMaintenance(@Nullable KeyParameter aesKey, boolean signAndSend)
            throws DeterministicUpgradeRequiresPassword {
        return doMaintenance(KeyChainGroupStructure.BIP32, aesKey, signAndSend);
    }

    /**
     * A wallet app should call this from time to time in order to let the wallet craft and send transactions needed
     * to re-organise coins internally. A good time to call this would be after receiving coins for an unencrypted
     * wallet, or after sending money for an encrypted wallet. If you have an encrypted wallet and just want to know
     * if some maintenance needs doing, call this method with andSend set to false and look at the returned list of
     * transactions. Maintenance might also include internal changes that involve some processing or work but
     * which don't require making transactions - these will happen automatically unless the password is required
     * in which case an exception will be thrown.
     * @param structure to derive the account path from if a new seed needs to be created
     * @param aesKey the users password, if any.
     * @param signAndSend if true, send the transactions via the tx broadcaster and return them, if false just return them.
     *
     * @return A list of transactions that the wallet just made/will make for internal maintenance. Might be empty.
     * @throws org.bitcoinj.wallet.DeterministicUpgradeRequiresPassword if key rotation requires the users password.
     */
    public ListenableCompletableFuture<List<Transaction>> doMaintenance(KeyChainGroupStructure structure,
            @Nullable KeyParameter aesKey, boolean signAndSend) throws DeterministicUpgradeRequiresPassword {
        List<Transaction> txns;
        lock.lock();
        keyChainGroupLock.lock();
        try {
            txns = maybeRotateKeys(structure, aesKey, signAndSend);
            if (!signAndSend)
                return ListenableCompletableFuture.completedFuture(txns);
        } finally {
            keyChainGroupLock.unlock();
            lock.unlock();
        }
        checkState(!lock.isHeldByCurrentThread());
        ArrayList<CompletableFuture<Transaction>> futures = new ArrayList<>(txns.size());
        TransactionBroadcaster broadcaster = vTransactionBroadcaster;
        for (Transaction tx : txns) {
            try {
                final CompletableFuture<Transaction> future = broadcaster.broadcastTransaction(tx).future();
                futures.add(future);
                future.whenComplete((transaction, throwable) -> {
                    if (transaction != null) {
                        log.info("Successfully broadcast key rotation tx: {}", transaction);
                    } else {
                        log.error("Failed to broadcast key rotation tx", throwable);
                    }
                });
            } catch (Exception e) {
                log.error("Failed to broadcast rekey tx", e);
            }
        }
        return FutureUtils.allAsList(futures);
    }

    // Checks to see if any coins are controlled by rotating keys and if so, spends them.
    @GuardedBy("keyChainGroupLock")
    private List<Transaction> maybeRotateKeys(KeyChainGroupStructure structure, @Nullable KeyParameter aesKey,
            boolean sign) throws DeterministicUpgradeRequiresPassword {
        checkState(lock.isHeldByCurrentThread());
        checkState(keyChainGroupLock.isHeldByCurrentThread());
        List<Transaction> results = new LinkedList<>();
        // TODO: Handle chain replays here.
        final long keyRotationTimestamp = vKeyRotationTimestamp;
        if (keyRotationTimestamp == 0) return results;  // Nothing to do.

        // We might have to create a new HD hierarchy if the previous ones are now rotating.
        boolean allChainsRotating = true;
        ScriptType preferredScriptType = ScriptType.P2PKH;
        if (keyChainGroup.supportsDeterministicChains()) {
            for (DeterministicKeyChain chain : keyChainGroup.getDeterministicKeyChains()) {
                if (chain.getEarliestKeyCreationTime() >= keyRotationTimestamp)
                    allChainsRotating = false;
                else
                    preferredScriptType = chain.getOutputScriptType();
            }
        }
        if (allChainsRotating) {
            try {
                if (keyChainGroup.getImportedKeys().isEmpty()) {
                    log.info(
                            "All deterministic chains are currently rotating and we have no random keys, creating fresh {} chain: backup required after this.",
                            preferredScriptType);
                    KeyChainGroup newChains = KeyChainGroup.builder(params, structure).fromRandom(preferredScriptType)
                            .build();
                    if (keyChainGroup.isEncrypted()) {
                        if (aesKey == null)
                            throw new DeterministicUpgradeRequiresPassword();
                        KeyCrypter keyCrypter = keyChainGroup.getKeyCrypter();
                        keyChainGroup.decrypt(aesKey);
                        keyChainGroup.mergeActiveKeyChains(newChains, keyRotationTimestamp);
                        keyChainGroup.encrypt(keyCrypter, aesKey);
                    } else {
                        keyChainGroup.mergeActiveKeyChains(newChains, keyRotationTimestamp);
                    }
                } else {
                    log.info(
                            "All deterministic chains are currently rotating, creating a new {} one from the next oldest non-rotating key material...",
                            preferredScriptType);
                    keyChainGroup.upgradeToDeterministic(preferredScriptType, structure, keyRotationTimestamp, aesKey);
                    log.info("...upgraded to HD again, based on next best oldest key.");
                }
            } catch (AllRandomKeysRotating rotating) {
                log.info(
                        "No non-rotating random keys available, generating entirely new {} tree: backup required after this.",
                        preferredScriptType);
                KeyChainGroup newChains = KeyChainGroup.builder(params, structure).fromRandom(preferredScriptType)
                        .build();
                if (keyChainGroup.isEncrypted()) {
                    if (aesKey == null)
                        throw new DeterministicUpgradeRequiresPassword();
                    KeyCrypter keyCrypter = keyChainGroup.getKeyCrypter();
                    keyChainGroup.decrypt(aesKey);
                    keyChainGroup.mergeActiveKeyChains(newChains, keyRotationTimestamp);
                    keyChainGroup.encrypt(keyCrypter, aesKey);
                } else {
                    keyChainGroup.mergeActiveKeyChains(newChains, keyRotationTimestamp);
                }
            }
            saveNow();
        }

        // Because transactions are size limited, we might not be able to re-key the entire wallet in one go. So
        // loop around here until we no longer produce transactions with the max number of inputs. That means we're
        // fully done, at least for now (we may still get more transactions later and this method will be reinvoked).
        Transaction tx;
        do {
            tx = rekeyOneBatch(keyRotationTimestamp, aesKey, results, sign);
            if (tx != null) results.add(tx);
        } while (tx != null && tx.getInputs().size() == KeyTimeCoinSelector.MAX_SIMULTANEOUS_INPUTS);
        return results;
    }

    @Nullable
    private Transaction rekeyOneBatch(long timeSecs, @Nullable KeyParameter aesKey, List<Transaction> others, boolean sign) {
        lock.lock();
        try {
            // Build the transaction using some custom logic for our special needs. Last parameter to
            // KeyTimeCoinSelector is whether to ignore pending transactions or not.
            //
            // We ignore pending outputs because trying to rotate these is basically racing an attacker, and
            // we're quite likely to lose and create stuck double spends. Also, some users who have 0.9 wallets
            // have already got stuck double spends in their wallet due to the Bloom-filtering block reordering
            // bug that was fixed in 0.10, thus, making a re-key transaction depend on those would cause it to
            // never confirm at all.
            CoinSelector keyTimeSelector = new KeyTimeCoinSelector(this, timeSecs, true);
            FilteringCoinSelector selector = new FilteringCoinSelector(keyTimeSelector);
            for (Transaction other : others)
                selector.excludeOutputsSpentBy(other);
            // TODO: Make this use the standard SendRequest.
            CoinSelection toMove = selector.select(Coin.ZERO, calculateAllSpendCandidates());
            if (toMove.totalValue().equals(Coin.ZERO)) return null;  // Nothing to do.
            Transaction rekeyTx = new Transaction(params);
            for (TransactionOutput output : toMove.outputs()) {
                rekeyTx.addInput(output);
            }
            // When not signing, don't waste addresses.
            rekeyTx.addOutput(toMove.totalValue(), sign ? freshReceiveAddress() : currentReceiveAddress());
            if (!adjustOutputDownwardsForFee(rekeyTx, toMove, Transaction.DEFAULT_TX_FEE, true)) {
                log.error("Failed to adjust rekey tx for fees.");
                return null;
            }
            rekeyTx.getConfidence().setSource(TransactionConfidence.Source.SELF);
            rekeyTx.setPurpose(Transaction.Purpose.KEY_ROTATION);
            SendRequest req = SendRequest.forTx(rekeyTx);
            req.aesKey = aesKey;
            if (sign)
                signTransaction(req);
            // KeyTimeCoinSelector should never select enough inputs to push us oversize.
            checkState(rekeyTx.unsafeBitcoinSerialize().length < Transaction.MAX_STANDARD_TX_SIZE);
            return rekeyTx;
        } catch (VerificationException e) {
            throw new RuntimeException(e);  // Cannot happen.
        } finally {
            lock.unlock();
        }
    }
    //endregion
}<|MERGE_RESOLUTION|>--- conflicted
+++ resolved
@@ -17,7 +17,6 @@
 
 package org.bitcoinj.wallet;
 
-<<<<<<< HEAD
 import com.google.common.annotations.*;
 import com.google.common.collect.*;
 import com.google.common.math.IntMath;
@@ -26,8 +25,7 @@
 import net.jcip.annotations.*;
 import org.bitcoinj.core.listeners.*;
 import org.bitcoinj.core.Address;
-import org.bitcoinj.core.Base58;
-=======
+
 import com.google.common.annotations.VisibleForTesting;
 import com.google.common.collect.ArrayListMultimap;
 import com.google.common.collect.Iterables;
@@ -39,7 +37,7 @@
 import org.bitcoinj.base.Network;
 import org.bitcoinj.base.exceptions.AddressFormatException;
 import org.bitcoinj.base.utils.StreamUtils;
->>>>>>> 6ce061c9
+
 import org.bitcoinj.core.AbstractBlockChain;
 import org.bitcoinj.core.Address;
 import org.bitcoinj.base.Base58;
@@ -4444,15 +4442,11 @@
             return data != null && canSignFor(data.redeemScript);
         } else if (ScriptPattern.isP2PKH(script)) {
             ECKey key = findKeyFromPubKeyHash(ScriptPattern.extractHashFromP2PKH(script),
-<<<<<<< HEAD
-                    Script.ScriptType.P2PKH);
+                    ScriptType.P2PKH);
             if (key == null) {
                 key = findKeyFromPubKeyHash(ScriptPattern.extractHashFromP2PKH(script),
                         ScriptType.P2WPKH);
             }
-=======
-                    ScriptType.P2PKH);
->>>>>>> 6ce061c9
             return key != null && (key.isEncrypted() || key.hasPrivKey());
         } else if (ScriptPattern.isP2WPKH(script)) {
             ECKey key = findKeyFromPubKeyHash(ScriptPattern.extractHashFromP2WH(script),
@@ -5185,14 +5179,10 @@
                 ECKey key = null;
                 Script redeemScript = null;
                 if (ScriptPattern.isP2PKH(script)) {
-<<<<<<< HEAD
-                    key = findKeyFromPubKeyHash(ScriptPattern.extractHashFromP2PKH(script), Script.ScriptType.P2PKH);
+                    key = findKeyFromPubKeyHash(ScriptPattern.extractHashFromP2PKH(script), ScriptType.P2PKH);
                     if (key == null) {
-                        key = findKeyFromPubKeyHash(ScriptPattern.extractHashFromP2PKH(script), Script.ScriptType.P2WPKH);
+                        key = findKeyFromPubKeyHash(ScriptPattern.extractHashFromP2PKH(script), ScriptType.P2WPKH);
                     }
-=======
-                    key = findKeyFromPubKeyHash(ScriptPattern.extractHashFromP2PKH(script), ScriptType.P2PKH);
->>>>>>> 6ce061c9
                     checkNotNull(key, "Coin selection includes unspendable outputs");
                     vsize += script.getNumberOfBytesRequiredToSpend(key, redeemScript);
                 } else if (ScriptPattern.isP2WPKH(script)) {
